{
  "#1": "This file describes the list of targets and dependencies.",
  "#2": "It is used among other things to generate all of our project files.",
  "#3": "Please refer to the templates directory for more information.",
  "settings": {
    "#": "The public version number of the library.",
    "version": {
      "major": 0,
      "minor": 9,
      "micro": 1,
      "build": 0
    }
  },
  "filegroups": [
    {
      "name": "census",
      "public_headers": [
        "include/grpc/census.h"
      ],
      "headers": [
        "src/core/census/context.h"
      ],
      "src": [
        "src/core/census/context.c",
        "src/core/census/initialize.c"
      ]
    },
    {
      "name": "grpc++_base",
      "public_headers": [
        "include/grpc++/async_generic_service.h",
        "include/grpc++/async_unary_call.h",
        "include/grpc++/byte_buffer.h",
        "include/grpc++/channel_arguments.h",
        "include/grpc++/channel_interface.h",
        "include/grpc++/client_context.h",
        "include/grpc++/completion_queue.h",
        "include/grpc++/config.h",
        "include/grpc++/create_channel.h",
        "include/grpc++/credentials.h",
        "include/grpc++/generic_stub.h",
        "include/grpc++/impl/call.h",
        "include/grpc++/impl/client_unary_call.h",
        "include/grpc++/impl/grpc_library.h",
        "include/grpc++/impl/internal_stub.h",
        "include/grpc++/impl/rpc_method.h",
        "include/grpc++/impl/rpc_service_method.h",
        "include/grpc++/impl/service_type.h",
        "include/grpc++/impl/sync.h",
        "include/grpc++/impl/sync_cxx11.h",
        "include/grpc++/impl/sync_no_cxx11.h",
        "include/grpc++/impl/thd.h",
        "include/grpc++/impl/thd_cxx11.h",
        "include/grpc++/impl/thd_no_cxx11.h",
        "include/grpc++/server.h",
        "include/grpc++/server_builder.h",
        "include/grpc++/server_context.h",
        "include/grpc++/server_credentials.h",
        "include/grpc++/slice.h",
        "include/grpc++/status.h",
        "include/grpc++/status_code_enum.h",
        "include/grpc++/stream.h",
        "include/grpc++/thread_pool_interface.h",
        "include/grpc++/time.h"
      ],
      "headers": [
        "src/cpp/client/channel.h",
        "src/cpp/proto/proto_utils.h",
        "src/cpp/server/thread_pool.h"
      ],
      "src": [
        "src/cpp/client/channel.cc",
        "src/cpp/client/channel_arguments.cc",
        "src/cpp/client/client_context.cc",
        "src/cpp/client/client_unary_call.cc",
        "src/cpp/client/create_channel.cc",
        "src/cpp/client/credentials.cc",
        "src/cpp/client/generic_stub.cc",
        "src/cpp/client/insecure_credentials.cc",
        "src/cpp/client/internal_stub.cc",
        "src/cpp/common/call.cc",
        "src/cpp/common/completion_queue.cc",
        "src/cpp/common/rpc_method.cc",
        "src/cpp/proto/proto_utils.cc",
        "src/cpp/server/async_generic_service.cc",
        "src/cpp/server/insecure_server_credentials.cc",
        "src/cpp/server/server.cc",
        "src/cpp/server/server_builder.cc",
        "src/cpp/server/server_context.cc",
        "src/cpp/server/server_credentials.cc",
        "src/cpp/server/thread_pool.cc",
        "src/cpp/util/byte_buffer.cc",
        "src/cpp/util/slice.cc",
        "src/cpp/util/status.cc",
        "src/cpp/util/time.cc"
      ]
    },
    {
      "name": "grpc_base",
      "public_headers": [
        "include/grpc/byte_buffer.h",
        "include/grpc/byte_buffer_reader.h",
        "include/grpc/grpc.h",
        "include/grpc/status.h"
      ],
      "headers": [
        "src/core/census/grpc_context.h",
        "src/core/channel/channel_args.h",
        "src/core/channel/channel_stack.h",
        "src/core/channel/child_channel.h",
        "src/core/channel/client_channel.h",
        "src/core/channel/client_setup.h",
        "src/core/channel/connected_channel.h",
        "src/core/channel/http_client_filter.h",
        "src/core/channel/http_server_filter.h",
        "src/core/channel/noop_filter.h",
        "src/core/compression/algorithm.h",
        "src/core/compression/message_compress.h",
        "src/core/debug/trace.h",
        "src/core/iomgr/alarm.h",
        "src/core/iomgr/alarm_heap.h",
        "src/core/iomgr/alarm_internal.h",
        "src/core/iomgr/endpoint.h",
        "src/core/iomgr/endpoint_pair.h",
        "src/core/iomgr/fd_posix.h",
        "src/core/iomgr/iocp_windows.h",
        "src/core/iomgr/iomgr.h",
        "src/core/iomgr/iomgr_internal.h",
        "src/core/iomgr/iomgr_posix.h",
        "src/core/iomgr/pollset.h",
        "src/core/iomgr/pollset_kick.h",
        "src/core/iomgr/pollset_kick_posix.h",
        "src/core/iomgr/pollset_kick_windows.h",
        "src/core/iomgr/pollset_posix.h",
        "src/core/iomgr/pollset_windows.h",
        "src/core/iomgr/resolve_address.h",
        "src/core/iomgr/sockaddr.h",
        "src/core/iomgr/sockaddr_posix.h",
        "src/core/iomgr/sockaddr_utils.h",
        "src/core/iomgr/sockaddr_win32.h",
        "src/core/iomgr/socket_utils_posix.h",
        "src/core/iomgr/socket_windows.h",
        "src/core/iomgr/tcp_client.h",
        "src/core/iomgr/tcp_posix.h",
        "src/core/iomgr/tcp_server.h",
        "src/core/iomgr/tcp_windows.h",
        "src/core/iomgr/time_averaged_stats.h",
        "src/core/iomgr/wakeup_fd_pipe.h",
        "src/core/iomgr/wakeup_fd_posix.h",
        "src/core/json/json.h",
        "src/core/json/json_common.h",
        "src/core/json/json_reader.h",
        "src/core/json/json_writer.h",
        "src/core/profiling/timers.h",
        "src/core/profiling/timers_preciseclock.h",
        "src/core/surface/byte_buffer_queue.h",
        "src/core/surface/call.h",
        "src/core/surface/channel.h",
        "src/core/surface/client.h",
        "src/core/surface/completion_queue.h",
        "src/core/surface/event_string.h",
        "src/core/surface/init.h",
        "src/core/surface/server.h",
        "src/core/surface/surface_trace.h",
        "src/core/transport/chttp2/alpn.h",
        "src/core/transport/chttp2/bin_encoder.h",
        "src/core/transport/chttp2/frame.h",
        "src/core/transport/chttp2/frame_data.h",
        "src/core/transport/chttp2/frame_goaway.h",
        "src/core/transport/chttp2/frame_ping.h",
        "src/core/transport/chttp2/frame_rst_stream.h",
        "src/core/transport/chttp2/frame_settings.h",
        "src/core/transport/chttp2/frame_window_update.h",
        "src/core/transport/chttp2/hpack_parser.h",
        "src/core/transport/chttp2/hpack_table.h",
        "src/core/transport/chttp2/http2_errors.h",
        "src/core/transport/chttp2/huffsyms.h",
        "src/core/transport/chttp2/status_conversion.h",
        "src/core/transport/chttp2/stream_encoder.h",
        "src/core/transport/chttp2/stream_map.h",
        "src/core/transport/chttp2/timeout_encoding.h",
        "src/core/transport/chttp2/varint.h",
        "src/core/transport/chttp2_transport.h",
        "src/core/transport/metadata.h",
        "src/core/transport/stream_op.h",
        "src/core/transport/transport.h",
        "src/core/transport/transport_impl.h"
      ],
      "src": [
        "src/core/census/grpc_context.c",
        "src/core/channel/channel_args.c",
        "src/core/channel/channel_stack.c",
        "src/core/channel/child_channel.c",
        "src/core/channel/client_channel.c",
        "src/core/channel/client_setup.c",
        "src/core/channel/connected_channel.c",
        "src/core/channel/http_client_filter.c",
        "src/core/channel/http_server_filter.c",
        "src/core/channel/noop_filter.c",
        "src/core/compression/algorithm.c",
        "src/core/compression/message_compress.c",
        "src/core/debug/trace.c",
        "src/core/iomgr/alarm.c",
        "src/core/iomgr/alarm_heap.c",
        "src/core/iomgr/endpoint.c",
        "src/core/iomgr/endpoint_pair_posix.c",
        "src/core/iomgr/endpoint_pair_windows.c",
        "src/core/iomgr/fd_posix.c",
        "src/core/iomgr/iocp_windows.c",
        "src/core/iomgr/iomgr.c",
        "src/core/iomgr/iomgr_posix.c",
        "src/core/iomgr/iomgr_windows.c",
        "src/core/iomgr/pollset_kick.c",
        "src/core/iomgr/pollset_multipoller_with_epoll.c",
        "src/core/iomgr/pollset_multipoller_with_poll_posix.c",
        "src/core/iomgr/pollset_posix.c",
        "src/core/iomgr/pollset_windows.c",
        "src/core/iomgr/resolve_address_posix.c",
        "src/core/iomgr/resolve_address_windows.c",
        "src/core/iomgr/sockaddr_utils.c",
        "src/core/iomgr/socket_utils_common_posix.c",
        "src/core/iomgr/socket_utils_linux.c",
        "src/core/iomgr/socket_utils_posix.c",
        "src/core/iomgr/socket_windows.c",
        "src/core/iomgr/tcp_client_posix.c",
        "src/core/iomgr/tcp_client_windows.c",
        "src/core/iomgr/tcp_posix.c",
        "src/core/iomgr/tcp_server_posix.c",
        "src/core/iomgr/tcp_server_windows.c",
        "src/core/iomgr/tcp_windows.c",
        "src/core/iomgr/time_averaged_stats.c",
        "src/core/iomgr/wakeup_fd_eventfd.c",
        "src/core/iomgr/wakeup_fd_nospecial.c",
        "src/core/iomgr/wakeup_fd_pipe.c",
        "src/core/iomgr/wakeup_fd_posix.c",
        "src/core/json/json.c",
        "src/core/json/json_reader.c",
        "src/core/json/json_string.c",
        "src/core/json/json_writer.c",
        "src/core/profiling/basic_timers.c",
        "src/core/profiling/stap_timers.c",
        "src/core/surface/byte_buffer.c",
        "src/core/surface/byte_buffer_queue.c",
        "src/core/surface/byte_buffer_reader.c",
        "src/core/surface/call.c",
        "src/core/surface/call_details.c",
        "src/core/surface/call_log_batch.c",
        "src/core/surface/channel.c",
        "src/core/surface/channel_create.c",
        "src/core/surface/client.c",
        "src/core/surface/completion_queue.c",
        "src/core/surface/event_string.c",
        "src/core/surface/init.c",
        "src/core/surface/lame_client.c",
        "src/core/surface/metadata_array.c",
        "src/core/surface/server.c",
        "src/core/surface/server_chttp2.c",
        "src/core/surface/server_create.c",
        "src/core/surface/surface_trace.c",
        "src/core/transport/chttp2/alpn.c",
        "src/core/transport/chttp2/bin_encoder.c",
        "src/core/transport/chttp2/frame_data.c",
        "src/core/transport/chttp2/frame_goaway.c",
        "src/core/transport/chttp2/frame_ping.c",
        "src/core/transport/chttp2/frame_rst_stream.c",
        "src/core/transport/chttp2/frame_settings.c",
        "src/core/transport/chttp2/frame_window_update.c",
        "src/core/transport/chttp2/hpack_parser.c",
        "src/core/transport/chttp2/hpack_table.c",
        "src/core/transport/chttp2/huffsyms.c",
        "src/core/transport/chttp2/status_conversion.c",
        "src/core/transport/chttp2/stream_encoder.c",
        "src/core/transport/chttp2/stream_map.c",
        "src/core/transport/chttp2/timeout_encoding.c",
        "src/core/transport/chttp2/varint.c",
        "src/core/transport/chttp2_transport.c",
        "src/core/transport/metadata.c",
        "src/core/transport/stream_op.c",
        "src/core/transport/transport.c",
        "src/core/transport/transport_op_string.c"
      ]
    },
    {
      "name": "grpc_test_util_base",
      "src": [
        "test/core/end2end/cq_verifier.c",
        "test/core/iomgr/endpoint_tests.c",
        "test/core/util/grpc_profiler.c",
        "test/core/util/parse_hexstring.c",
        "test/core/util/port_posix.c",
        "test/core/util/port_windows.c",
        "test/core/util/slice_splitter.c"
      ]
    }
  ],
  "libs": [
    {
      "name": "gpr",
      "build": "all",
      "language": "c",
      "public_headers": [
        "include/grpc/support/alloc.h",
        "include/grpc/support/atm.h",
        "include/grpc/support/atm_gcc_atomic.h",
        "include/grpc/support/atm_gcc_sync.h",
        "include/grpc/support/atm_win32.h",
        "include/grpc/support/cancellable_platform.h",
        "include/grpc/support/cmdline.h",
        "include/grpc/support/cpu.h",
        "include/grpc/support/histogram.h",
        "include/grpc/support/host_port.h",
        "include/grpc/support/log.h",
        "include/grpc/support/log_win32.h",
        "include/grpc/support/port_platform.h",
        "include/grpc/support/slice.h",
        "include/grpc/support/slice_buffer.h",
        "include/grpc/support/subprocess.h",
        "include/grpc/support/sync.h",
        "include/grpc/support/sync_generic.h",
        "include/grpc/support/sync_posix.h",
        "include/grpc/support/sync_win32.h",
        "include/grpc/support/thd.h",
        "include/grpc/support/time.h",
        "include/grpc/support/tls.h",
        "include/grpc/support/tls_gcc.h",
        "include/grpc/support/tls_msvc.h",
        "include/grpc/support/tls_pthread.h",
        "include/grpc/support/useful.h"
      ],
      "headers": [
        "src/core/support/env.h",
        "src/core/support/file.h",
        "src/core/support/murmur_hash.h",
        "src/core/support/string.h",
        "src/core/support/string_win32.h",
        "src/core/support/thd_internal.h"
      ],
      "src": [
        "src/core/support/alloc.c",
        "src/core/support/cancellable.c",
        "src/core/support/cmdline.c",
        "src/core/support/cpu_iphone.c",
        "src/core/support/cpu_linux.c",
        "src/core/support/cpu_posix.c",
        "src/core/support/cpu_windows.c",
        "src/core/support/env_linux.c",
        "src/core/support/env_posix.c",
        "src/core/support/env_win32.c",
        "src/core/support/file.c",
        "src/core/support/file_posix.c",
        "src/core/support/file_win32.c",
        "src/core/support/histogram.c",
        "src/core/support/host_port.c",
        "src/core/support/log.c",
        "src/core/support/log_android.c",
        "src/core/support/log_linux.c",
        "src/core/support/log_posix.c",
        "src/core/support/log_win32.c",
        "src/core/support/murmur_hash.c",
        "src/core/support/slice.c",
        "src/core/support/slice_buffer.c",
        "src/core/support/string.c",
        "src/core/support/string_posix.c",
        "src/core/support/string_win32.c",
        "src/core/support/subprocess_posix.c",
        "src/core/support/sync.c",
        "src/core/support/sync_posix.c",
        "src/core/support/sync_win32.c",
        "src/core/support/thd.c",
        "src/core/support/thd_posix.c",
        "src/core/support/thd_win32.c",
        "src/core/support/time.c",
        "src/core/support/time_posix.c",
        "src/core/support/time_win32.c",
        "src/core/support/tls_pthread.c"
      ],
      "secure": "no",
      "vs_project_guid": "{B23D3D1A-9438-4EDA-BEB6-9A0A03D17792}"
    },
    {
      "name": "gpr_test_util",
      "build": "private",
      "language": "c",
      "headers": [
        "test/core/util/test_config.h"
      ],
      "src": [
        "test/core/util/test_config.c"
      ],
      "deps": [
        "gpr"
      ],
      "secure": "no",
      "vs_project_guid": "{EAB0A629-17A9-44DB-B5FF-E91A721FE037}"
    },
    {
      "name": "grpc",
      "build": "all",
      "language": "c",
      "public_headers": [
        "include/grpc/grpc_security.h"
      ],
      "headers": [
        "src/core/httpcli/format_request.h",
        "src/core/httpcli/httpcli.h",
        "src/core/httpcli/httpcli_security_connector.h",
        "src/core/httpcli/parser.h",
        "src/core/security/auth_filters.h",
        "src/core/security/base64.h",
        "src/core/security/credentials.h",
        "src/core/security/json_token.h",
        "src/core/security/secure_endpoint.h",
        "src/core/security/secure_transport_setup.h",
        "src/core/security/security_connector.h",
        "src/core/security/security_context.h",
        "src/core/tsi/fake_transport_security.h",
        "src/core/tsi/ssl_transport_security.h",
        "src/core/tsi/transport_security.h",
        "src/core/tsi/transport_security_interface.h"
      ],
      "src": [
        "src/core/httpcli/format_request.c",
        "src/core/httpcli/httpcli.c",
        "src/core/httpcli/httpcli_security_connector.c",
        "src/core/httpcli/parser.c",
        "src/core/security/base64.c",
        "src/core/security/client_auth_filter.c",
        "src/core/security/credentials.c",
        "src/core/security/credentials_metadata.c",
        "src/core/security/credentials_posix.c",
        "src/core/security/credentials_win32.c",
        "src/core/security/google_default_credentials.c",
        "src/core/security/json_token.c",
        "src/core/security/secure_endpoint.c",
        "src/core/security/secure_transport_setup.c",
        "src/core/security/security_connector.c",
        "src/core/security/security_context.c",
        "src/core/security/server_auth_filter.c",
        "src/core/security/server_secure_chttp2.c",
        "src/core/surface/init_secure.c",
        "src/core/surface/secure_channel_create.c",
        "src/core/tsi/fake_transport_security.c",
        "src/core/tsi/ssl_transport_security.c",
        "src/core/tsi/transport_security.c"
      ],
      "deps": [
        "gpr"
      ],
      "baselib": true,
      "filegroups": [
        "grpc_base",
        "census"
      ],
      "secure": "yes",
      "vs_project_guid": "{29D16885-7228-4C31-81ED-5F9187C7F2A9}"
    },
    {
      "name": "grpc_test_util",
      "build": "private",
      "language": "c",
      "src": [
        "test/core/end2end/data/server1_cert.c",
        "test/core/end2end/data/server1_key.c",
        "test/core/end2end/data/test_root_cert.c"
      ],
      "deps": [
        "gpr",
        "gpr_test_util",
        "grpc"
      ],
      "filegroups": [
        "grpc_test_util_base"
      ],
      "vs_project_guid": "{17BCAFC0-5FDC-4C94-AEB9-95F3E220614B}"
    },
    {
      "name": "grpc_test_util_unsecure",
      "build": "private",
      "language": "c",
      "deps": [
        "gpr",
        "gpr_test_util",
        "grpc"
      ],
      "filegroups": [
        "grpc_test_util_base"
      ],
      "secure": "no",
      "vs_project_guid": "{0A7E7F92-FDEA-40F1-A9EC-3BA484F98BBF}"
    },
    {
      "name": "grpc_unsecure",
      "build": "all",
      "language": "c",
      "src": [
        "src/core/surface/init_unsecure.c"
      ],
      "deps": [
        "gpr"
      ],
      "baselib": true,
      "filegroups": [
        "grpc_base",
        "census"
      ],
      "secure": "no",
      "vs_project_guid": "{46CEDFFF-9692-456A-AA24-38B5D6BCF4C5}"
    },
    {
      "name": "grpc++",
      "build": "all",
      "language": "c++",
      "headers": [
        "src/cpp/client/secure_credentials.h",
        "src/cpp/server/secure_server_credentials.h"
      ],
      "src": [
        "src/cpp/client/secure_credentials.cc",
        "src/cpp/server/secure_server_credentials.cc"
      ],
      "deps": [
        "gpr",
        "grpc"
      ],
      "baselib": true,
      "filegroups": [
        "grpc++_base"
      ],
      "secure": "check",
      "vs_project_guid": "{C187A093-A0FE-489D-A40A-6E33DE0F9FEB}"
    },
    {
      "name": "grpc++_benchmark_config",
      "build": "private",
      "language": "c++",
      "src": [
        "test/cpp/qps/qpstest.proto",
        "test/cpp/qps/report.cc",
        "test/cpp/util/benchmark_config.cc"
      ]
    },
    {
      "name": "grpc++_test_config",
      "build": "private",
      "language": "c++",
      "src": [
        "test/cpp/util/test_config.cc"
      ]
    },
    {
      "name": "grpc++_test_util",
      "build": "private",
      "language": "c++",
      "src": [
        "test/cpp/util/messages.proto",
        "test/cpp/util/echo.proto",
        "test/cpp/util/echo_duplicate.proto",
        "test/cpp/util/cli_call.cc",
        "test/cpp/util/create_test_channel.cc",
        "test/cpp/util/fake_credentials.cc",
        "test/cpp/util/subprocess.cc"
      ]
    },
    {
      "name": "grpc++_unsecure",
      "build": "all",
      "language": "c++",
      "deps": [
        "gpr",
        "grpc_unsecure"
      ],
      "baselib": true,
      "filegroups": [
        "grpc++_base"
      ],
      "secure": "no",
      "vs_project_guid": "{6EE56155-DF7C-4F6E-BFC4-F6F776BEB211}"
    },
    {
      "name": "grpc_plugin_support",
      "build": "protoc",
      "language": "c++",
      "headers": [
        "src/compiler/config.h",
        "src/compiler/cpp_generator.h",
        "src/compiler/cpp_generator_helpers.h",
        "src/compiler/csharp_generator.h",
        "src/compiler/csharp_generator_helpers.h",
        "src/compiler/generator_helpers.h",
        "src/compiler/objective_c_generator.h",
        "src/compiler/objective_c_generator_helpers.h",
        "src/compiler/python_generator.h",
        "src/compiler/ruby_generator.h",
        "src/compiler/ruby_generator_helpers-inl.h",
        "src/compiler/ruby_generator_map-inl.h",
        "src/compiler/ruby_generator_string-inl.h"
      ],
      "src": [
        "src/compiler/cpp_generator.cc",
        "src/compiler/csharp_generator.cc",
        "src/compiler/objective_c_generator.cc",
        "src/compiler/python_generator.cc",
        "src/compiler/ruby_generator.cc"
      ],
      "deps": [],
      "secure": "no",
      "vs_project_guid": "{B6E81D84-2ACB-41B8-8781-493A944C7817}"
    },
    {
      "name": "interop_client_helper",
      "build": "private",
      "language": "c++",
      "src": [
        "test/cpp/interop/client_helper.cc"
      ],
      "deps": [
        "grpc++_test_util",
        "grpc_test_util",
        "grpc++",
        "grpc",
        "gpr"
      ]
    },
    {
      "name": "interop_client_main",
      "build": "private",
      "language": "c++",
      "src": [
        "test/proto/empty.proto",
        "test/proto/messages.proto",
        "test/proto/test.proto",
        "test/cpp/interop/client.cc",
        "test/cpp/interop/interop_client.cc"
      ],
      "deps": [
        "grpc++_test_util",
        "grpc_test_util",
        "grpc++",
        "grpc",
        "gpr_test_util",
        "gpr",
        "grpc++_test_config"
      ]
    },
    {
      "name": "interop_server_helper",
      "build": "private",
      "language": "c++",
      "src": [
        "test/cpp/interop/server_helper.cc"
      ],
      "deps": [
        "grpc_test_util",
        "grpc++",
        "grpc",
        "gpr"
      ]
    },
    {
      "name": "interop_server_main",
      "build": "private",
      "language": "c++",
      "src": [
        "test/proto/empty.proto",
        "test/proto/messages.proto",
        "test/proto/test.proto",
        "test/cpp/interop/server.cc"
      ],
      "deps": [
        "grpc++_test_util",
        "grpc_test_util",
        "grpc++",
        "grpc",
        "gpr_test_util",
        "gpr",
        "grpc++_test_config"
      ]
    },
    {
      "name": "pubsub_client_lib",
      "build": "do_not_build",
      "language": "c++",
      "src": [
        "examples/pubsub/label.proto",
        "examples/pubsub/empty.proto",
        "examples/pubsub/pubsub.proto",
        "examples/pubsub/publisher.cc",
        "examples/pubsub/subscriber.cc"
      ],
      "deps": [
        "grpc++",
        "grpc",
        "gpr"
      ]
    },
    {
      "name": "qps",
      "build": "private",
      "language": "c++",
      "headers": [
        "test/cpp/qps/driver.h",
        "test/cpp/qps/qps_worker.h",
        "test/cpp/qps/report.h",
        "test/cpp/qps/timer.h"
      ],
      "src": [
        "test/cpp/qps/qpstest.proto",
        "test/cpp/qps/client_async.cc",
        "test/cpp/qps/client_sync.cc",
        "test/cpp/qps/driver.cc",
        "test/cpp/qps/qps_worker.cc",
        "test/cpp/qps/server_async.cc",
        "test/cpp/qps/server_sync.cc",
        "test/cpp/qps/timer.cc"
      ],
      "deps": [
        "grpc_test_util",
        "grpc++_test_util"
      ]
    },
    {
      "name": "grpc_csharp_ext",
      "build": "all",
      "language": "csharp",
      "src": [
        "src/csharp/ext/grpc_csharp_ext.c"
      ],
      "deps": [
        "gpr",
        "grpc"
      ],
      "vs_project_guid": "{D64C6D63-4458-4A88-AB38-35678384A7E4}"
    }
  ],
  "targets": [
    {
      "name": "alarm_heap_test",
      "build": "test",
      "language": "c",
      "src": [
        "test/core/iomgr/alarm_heap_test.c"
      ],
      "deps": [
        "grpc_test_util",
        "grpc",
        "gpr_test_util",
        "gpr"
      ]
    },
    {
      "name": "alarm_list_test",
      "build": "test",
      "language": "c",
      "src": [
        "test/core/iomgr/alarm_list_test.c"
      ],
      "deps": [
        "grpc_test_util",
        "grpc",
        "gpr_test_util",
        "gpr"
      ]
    },
    {
      "name": "alarm_test",
      "build": "test",
      "language": "c",
      "src": [
        "test/core/iomgr/alarm_test.c"
      ],
      "deps": [
        "grpc_test_util",
        "grpc",
        "gpr_test_util",
        "gpr"
      ]
    },
    {
      "name": "alpn_test",
      "build": "test",
      "language": "c",
      "src": [
        "test/core/transport/chttp2/alpn_test.c"
      ],
      "deps": [
        "grpc_test_util",
        "grpc",
        "gpr_test_util",
        "gpr"
      ]
    },
    {
      "name": "bin_encoder_test",
      "build": "test",
      "language": "c",
      "src": [
        "test/core/transport/chttp2/bin_encoder_test.c"
      ],
      "deps": [
        "grpc_test_util",
        "grpc",
        "gpr_test_util",
        "gpr"
      ]
    },
    {
<<<<<<< HEAD
=======
      "name": "census_hash_table_test",
      "build": "test",
      "language": "c",
      "src": [
        "test/core/statistics/hash_table_test.c"
      ],
      "deps": [
        "grpc_test_util",
        "grpc",
        "gpr_test_util",
        "gpr"
      ]
    },
    {
      "name": "census_statistics_multiple_writers_circular_buffer_test",
      "flaky": true,
      "build": "test",
      "language": "c",
      "src": [
        "test/core/statistics/multiple_writers_circular_buffer_test.c"
      ],
      "deps": [
        "grpc_test_util",
        "grpc",
        "gpr_test_util",
        "gpr"
      ]
    },
    {
      "name": "census_statistics_multiple_writers_test",
      "build": "test",
      "language": "c",
      "src": [
        "test/core/statistics/multiple_writers_test.c"
      ],
      "deps": [
        "grpc_test_util",
        "grpc",
        "gpr_test_util",
        "gpr"
      ]
    },
    {
      "name": "census_statistics_performance_test",
      "build": "test",
      "language": "c",
      "src": [
        "test/core/statistics/performance_test.c"
      ],
      "deps": [
        "grpc_test_util",
        "grpc",
        "gpr_test_util",
        "gpr"
      ]
    },
    {
      "name": "census_statistics_quick_test",
      "build": "test",
      "language": "c",
      "src": [
        "test/core/statistics/quick_test.c"
      ],
      "deps": [
        "grpc_test_util",
        "grpc",
        "gpr_test_util",
        "gpr"
      ]
    },
    {
      "name": "census_statistics_small_log_test",
      "build": "test",
      "language": "c",
      "src": [
        "test/core/statistics/small_log_test.c"
      ],
      "deps": [
        "grpc_test_util",
        "grpc",
        "gpr_test_util",
        "gpr"
      ]
    },
    {
      "name": "census_stats_store_test",
      "build": "executable",
      "language": "c",
      "src": [
        "test/core/statistics/rpc_stats_test.c"
      ],
      "deps": [
        "grpc_test_util",
        "grpc",
        "gpr_test_util",
        "gpr"
      ]
    },
    {
      "name": "census_stub_test",
      "build": "test",
      "language": "c",
      "src": [
        "test/core/statistics/census_stub_test.c"
      ],
      "deps": [
        "grpc_test_util",
        "grpc",
        "gpr_test_util",
        "gpr"
      ]
    },
    {
      "name": "census_trace_store_test",
      "build": "executable",
      "language": "c",
      "src": [
        "test/core/statistics/trace_test.c"
      ],
      "deps": [
        "grpc_test_util",
        "grpc",
        "gpr_test_util",
        "gpr"
      ]
    },
    {
      "name": "census_window_stats_test",
      "build": "test",
      "language": "c",
      "src": [
        "test/core/statistics/window_stats_test.c"
      ],
      "deps": [
        "grpc_test_util",
        "grpc",
        "gpr_test_util",
        "gpr"
      ]
    },
    {
>>>>>>> 7f61193c
      "name": "chttp2_status_conversion_test",
      "build": "test",
      "language": "c",
      "src": [
        "test/core/transport/chttp2/status_conversion_test.c"
      ],
      "deps": [
        "grpc_test_util",
        "grpc",
        "gpr_test_util",
        "gpr"
      ]
    },
    {
      "name": "chttp2_stream_encoder_test",
      "build": "test",
      "language": "c",
      "src": [
        "test/core/transport/chttp2/stream_encoder_test.c"
      ],
      "deps": [
        "grpc_test_util",
        "grpc",
        "gpr_test_util",
        "gpr"
      ]
    },
    {
      "name": "chttp2_stream_map_test",
      "build": "test",
      "language": "c",
      "src": [
        "test/core/transport/chttp2/stream_map_test.c"
      ],
      "deps": [
        "grpc_test_util",
        "grpc",
        "gpr_test_util",
        "gpr"
      ]
    },
    {
      "name": "dualstack_socket_test",
      "build": "test",
      "language": "c",
      "src": [
        "test/core/end2end/dualstack_socket_test.c"
      ],
      "deps": [
        "grpc_test_util",
        "grpc",
        "gpr_test_util",
        "gpr"
      ],
      "platforms": [
        "posix"
      ]
    },
    {
      "name": "fd_posix_test",
      "build": "test",
      "language": "c",
      "src": [
        "test/core/iomgr/fd_posix_test.c"
      ],
      "deps": [
        "grpc_test_util",
        "grpc",
        "gpr_test_util",
        "gpr"
      ],
      "platforms": [
        "posix"
      ]
    },
    {
      "name": "fling_client",
      "build": "test",
      "run": false,
      "language": "c",
      "src": [
        "test/core/fling/client.c"
      ],
      "deps": [
        "grpc_test_util",
        "grpc",
        "gpr_test_util",
        "gpr"
      ]
    },
    {
      "name": "fling_server",
      "build": "test",
      "run": false,
      "language": "c",
      "src": [
        "test/core/fling/server.c"
      ],
      "deps": [
        "grpc_test_util",
        "grpc",
        "gpr_test_util",
        "gpr"
      ]
    },
    {
      "name": "fling_stream_test",
      "build": "test",
      "language": "c",
      "src": [
        "test/core/fling/fling_stream_test.c"
      ],
      "deps": [
        "grpc_test_util",
        "grpc",
        "gpr_test_util",
        "gpr"
      ],
      "platforms": [
        "posix"
      ]
    },
    {
      "name": "fling_test",
      "build": "test",
      "language": "c",
      "src": [
        "test/core/fling/fling_test.c"
      ],
      "deps": [
        "grpc_test_util",
        "grpc",
        "gpr_test_util",
        "gpr"
      ],
      "platforms": [
        "posix"
      ]
    },
    {
      "name": "gen_hpack_tables",
      "build": "tool",
      "language": "c",
      "src": [
        "src/core/transport/chttp2/gen_hpack_tables.c"
      ],
      "deps": [
        "grpc_test_util",
        "gpr",
        "grpc"
      ]
    },
    {
      "name": "gpr_cancellable_test",
      "build": "test",
      "language": "c",
      "src": [
        "test/core/support/cancellable_test.c"
      ],
      "deps": [
        "gpr_test_util",
        "gpr"
      ]
    },
    {
      "name": "gpr_cmdline_test",
      "build": "test",
      "language": "c",
      "src": [
        "test/core/support/cmdline_test.c"
      ],
      "deps": [
        "gpr_test_util",
        "gpr"
      ]
    },
    {
      "name": "gpr_env_test",
      "build": "test",
      "language": "c",
      "src": [
        "test/core/support/env_test.c"
      ],
      "deps": [
        "gpr_test_util",
        "gpr"
      ]
    },
    {
      "name": "gpr_file_test",
      "build": "test",
      "language": "c",
      "src": [
        "test/core/support/file_test.c"
      ],
      "deps": [
        "gpr_test_util",
        "gpr"
      ]
    },
    {
      "name": "gpr_histogram_test",
      "build": "test",
      "language": "c",
      "src": [
        "test/core/support/histogram_test.c"
      ],
      "deps": [
        "gpr_test_util",
        "gpr"
      ]
    },
    {
      "name": "gpr_host_port_test",
      "build": "test",
      "language": "c",
      "src": [
        "test/core/support/host_port_test.c"
      ],
      "deps": [
        "gpr_test_util",
        "gpr"
      ]
    },
    {
      "name": "gpr_log_test",
      "build": "test",
      "language": "c",
      "src": [
        "test/core/support/log_test.c"
      ],
      "deps": [
        "gpr_test_util",
        "gpr"
      ]
    },
    {
      "name": "gpr_slice_buffer_test",
      "build": "test",
      "language": "c",
      "src": [
        "test/core/support/slice_buffer_test.c"
      ],
      "deps": [
        "gpr_test_util",
        "gpr"
      ]
    },
    {
      "name": "gpr_slice_test",
      "build": "test",
      "language": "c",
      "src": [
        "test/core/support/slice_test.c"
      ],
      "deps": [
        "gpr_test_util",
        "gpr"
      ]
    },
    {
      "name": "gpr_string_test",
      "build": "test",
      "language": "c",
      "src": [
        "test/core/support/string_test.c"
      ],
      "deps": [
        "gpr_test_util",
        "gpr"
      ]
    },
    {
      "name": "gpr_sync_test",
      "build": "test",
      "language": "c",
      "src": [
        "test/core/support/sync_test.c"
      ],
      "deps": [
        "gpr_test_util",
        "gpr"
      ]
    },
    {
      "name": "gpr_thd_test",
      "build": "test",
      "language": "c",
      "src": [
        "test/core/support/thd_test.c"
      ],
      "deps": [
        "gpr_test_util",
        "gpr"
      ]
    },
    {
      "name": "gpr_time_test",
      "build": "test",
      "language": "c",
      "src": [
        "test/core/support/time_test.c"
      ],
      "deps": [
        "gpr_test_util",
        "gpr"
      ]
    },
    {
      "name": "gpr_tls_test",
      "build": "test",
      "language": "c",
      "src": [
        "test/core/support/tls_test.c"
      ],
      "deps": [
        "gpr_test_util",
        "gpr"
      ]
    },
    {
      "name": "gpr_useful_test",
      "build": "test",
      "language": "c",
      "src": [
        "test/core/support/useful_test.c"
      ],
      "deps": [
        "gpr_test_util",
        "gpr"
      ]
    },
    {
      "name": "grpc_auth_context_test",
      "build": "test",
      "language": "c",
      "src": [
        "test/core/security/auth_context_test.c"
      ],
      "deps": [
        "grpc_test_util",
        "grpc",
        "gpr_test_util",
        "gpr"
      ]
    },
    {
      "name": "grpc_base64_test",
      "build": "test",
      "language": "c",
      "src": [
        "test/core/security/base64_test.c"
      ],
      "deps": [
        "grpc_test_util",
        "grpc",
        "gpr_test_util",
        "gpr"
      ]
    },
    {
      "name": "grpc_byte_buffer_reader_test",
      "build": "test",
      "language": "c",
      "src": [
        "test/core/surface/byte_buffer_reader_test.c"
      ],
      "deps": [
        "grpc_test_util",
        "grpc",
        "gpr_test_util",
        "gpr"
      ]
    },
    {
      "name": "grpc_channel_stack_test",
      "build": "test",
      "language": "c",
      "src": [
        "test/core/channel/channel_stack_test.c"
      ],
      "deps": [
        "grpc_test_util",
        "grpc",
        "gpr_test_util",
        "gpr"
      ]
    },
    {
      "name": "grpc_completion_queue_test",
      "build": "test",
      "language": "c",
      "src": [
        "test/core/surface/completion_queue_test.c"
      ],
      "deps": [
        "grpc_test_util",
        "grpc",
        "gpr_test_util",
        "gpr"
      ]
    },
    {
      "name": "grpc_create_jwt",
      "build": "tool",
      "language": "c",
      "src": [
        "test/core/security/create_jwt.c"
      ],
      "deps": [
        "grpc_test_util",
        "grpc",
        "gpr_test_util",
        "gpr"
      ]
    },
    {
      "name": "grpc_credentials_test",
      "build": "test",
      "language": "c",
      "src": [
        "test/core/security/credentials_test.c"
      ],
      "deps": [
        "grpc_test_util",
        "grpc",
        "gpr_test_util",
        "gpr"
      ]
    },
    {
      "name": "grpc_fetch_oauth2",
      "build": "tool",
      "language": "c",
      "src": [
        "test/core/security/fetch_oauth2.c"
      ],
      "deps": [
        "grpc_test_util",
        "grpc",
        "gpr_test_util",
        "gpr"
      ]
    },
    {
      "name": "grpc_json_token_test",
      "build": "test",
      "language": "c",
      "src": [
        "test/core/security/json_token_test.c"
      ],
      "deps": [
        "grpc_test_util",
        "grpc",
        "gpr_test_util",
        "gpr"
      ]
    },
    {
      "name": "grpc_print_google_default_creds_token",
      "build": "tool",
      "language": "c",
      "src": [
        "test/core/security/print_google_default_creds_token.c"
      ],
      "deps": [
        "grpc_test_util",
        "grpc",
        "gpr_test_util",
        "gpr"
      ]
    },
    {
      "name": "grpc_stream_op_test",
      "build": "test",
      "language": "c",
      "src": [
        "test/core/transport/stream_op_test.c"
      ],
      "deps": [
        "grpc_test_util",
        "grpc",
        "gpr_test_util",
        "gpr"
      ]
    },
    {
      "name": "hpack_parser_test",
      "build": "test",
      "language": "c",
      "src": [
        "test/core/transport/chttp2/hpack_parser_test.c"
      ],
      "deps": [
        "grpc_test_util",
        "grpc",
        "gpr_test_util",
        "gpr"
      ]
    },
    {
      "name": "hpack_table_test",
      "build": "test",
      "language": "c",
      "src": [
        "test/core/transport/chttp2/hpack_table_test.c"
      ],
      "deps": [
        "grpc_test_util",
        "grpc",
        "gpr_test_util",
        "gpr"
      ]
    },
    {
      "name": "httpcli_format_request_test",
      "build": "test",
      "language": "c",
      "src": [
        "test/core/httpcli/format_request_test.c"
      ],
      "deps": [
        "grpc_test_util",
        "grpc",
        "gpr_test_util",
        "gpr"
      ]
    },
    {
      "name": "httpcli_parser_test",
      "build": "test",
      "language": "c",
      "src": [
        "test/core/httpcli/parser_test.c"
      ],
      "deps": [
        "grpc_test_util",
        "grpc",
        "gpr_test_util",
        "gpr"
      ]
    },
    {
      "name": "httpcli_test",
      "build": "test",
      "run": false,
      "language": "c",
      "src": [
        "test/core/httpcli/httpcli_test.c"
      ],
      "deps": [
        "grpc_test_util",
        "grpc",
        "gpr_test_util",
        "gpr"
      ]
    },
    {
      "name": "json_rewrite",
      "build": "test",
      "run": false,
      "language": "c",
      "src": [
        "test/core/json/json_rewrite.c"
      ],
      "deps": [
        "grpc",
        "gpr"
      ]
    },
    {
      "name": "json_rewrite_test",
      "build": "test",
      "language": "c",
      "src": [
        "test/core/json/json_rewrite_test.c"
      ],
      "deps": [
        "grpc_test_util",
        "grpc",
        "gpr_test_util",
        "gpr"
      ]
    },
    {
      "name": "json_test",
      "build": "test",
      "language": "c",
      "src": [
        "test/core/json/json_test.c"
      ],
      "deps": [
        "grpc_test_util",
        "grpc",
        "gpr_test_util",
        "gpr"
      ]
    },
    {
      "name": "lame_client_test",
      "build": "test",
      "language": "c",
      "src": [
        "test/core/surface/lame_client_test.c"
      ],
      "deps": [
        "grpc_test_util",
        "grpc",
        "gpr_test_util",
        "gpr"
      ]
    },
    {
      "name": "low_level_ping_pong_benchmark",
      "build": "benchmark",
      "language": "c",
      "src": [
        "test/core/network_benchmarks/low_level_ping_pong.c"
      ],
      "deps": [
        "grpc_test_util",
        "grpc",
        "gpr_test_util",
        "gpr"
      ]
    },
    {
      "name": "message_compress_test",
      "build": "test",
      "language": "c",
      "src": [
        "test/core/compression/message_compress_test.c"
      ],
      "deps": [
        "grpc_test_util",
        "grpc",
        "gpr_test_util",
        "gpr"
      ]
    },
    {
      "name": "multi_init_test",
      "build": "test",
      "language": "c",
      "src": [
        "test/core/surface/multi_init_test.c"
      ],
      "deps": [
        "grpc_test_util",
        "grpc",
        "gpr_test_util",
        "gpr"
      ]
    },
    {
      "name": "murmur_hash_test",
      "build": "test",
      "language": "c",
      "src": [
        "test/core/support/murmur_hash_test.c"
      ],
      "deps": [
        "gpr_test_util",
        "gpr"
      ]
    },
    {
      "name": "no_server_test",
      "build": "test",
      "language": "c",
      "src": [
        "test/core/end2end/no_server_test.c"
      ],
      "deps": [
        "grpc_test_util",
        "grpc",
        "gpr_test_util",
        "gpr"
      ]
    },
    {
      "name": "poll_kick_posix_test",
      "build": "test",
      "language": "c",
      "src": [
        "test/core/iomgr/poll_kick_posix_test.c"
      ],
      "deps": [
        "grpc_test_util",
        "grpc",
        "gpr_test_util",
        "gpr"
      ],
      "platforms": [
        "posix"
      ]
    },
    {
      "name": "resolve_address_test",
      "build": "test",
      "language": "c",
      "src": [
        "test/core/iomgr/resolve_address_test.c"
      ],
      "deps": [
        "grpc_test_util",
        "grpc",
        "gpr_test_util",
        "gpr"
      ]
    },
    {
      "name": "secure_endpoint_test",
      "build": "test",
      "language": "c",
      "src": [
        "test/core/security/secure_endpoint_test.c"
      ],
      "deps": [
        "grpc_test_util",
        "grpc",
        "gpr_test_util",
        "gpr"
      ]
    },
    {
      "name": "sockaddr_utils_test",
      "build": "test",
      "language": "c",
      "src": [
        "test/core/iomgr/sockaddr_utils_test.c"
      ],
      "deps": [
        "grpc_test_util",
        "grpc",
        "gpr_test_util",
        "gpr"
      ]
    },
    {
      "name": "tcp_client_posix_test",
      "build": "test",
      "language": "c",
      "src": [
        "test/core/iomgr/tcp_client_posix_test.c"
      ],
      "deps": [
        "grpc_test_util",
        "grpc",
        "gpr_test_util",
        "gpr"
      ],
      "platforms": [
        "posix"
      ]
    },
    {
      "name": "tcp_posix_test",
      "build": "test",
      "language": "c",
      "src": [
        "test/core/iomgr/tcp_posix_test.c"
      ],
      "deps": [
        "grpc_test_util",
        "grpc",
        "gpr_test_util",
        "gpr"
      ],
      "platforms": [
        "posix"
      ]
    },
    {
      "name": "tcp_server_posix_test",
      "build": "test",
      "language": "c",
      "src": [
        "test/core/iomgr/tcp_server_posix_test.c"
      ],
      "deps": [
        "grpc_test_util",
        "grpc",
        "gpr_test_util",
        "gpr"
      ],
      "platforms": [
        "posix"
      ]
    },
    {
      "name": "time_averaged_stats_test",
      "build": "test",
      "language": "c",
      "src": [
        "test/core/iomgr/time_averaged_stats_test.c"
      ],
      "deps": [
        "grpc_test_util",
        "grpc",
        "gpr_test_util",
        "gpr"
      ]
    },
    {
      "name": "time_test",
      "build": "test",
      "language": "c",
      "src": [
        "test/core/support/time_test.c"
      ],
      "deps": [
        "grpc_test_util",
        "grpc",
        "gpr_test_util",
        "gpr"
      ]
    },
    {
      "name": "timeout_encoding_test",
      "build": "test",
      "language": "c",
      "src": [
        "test/core/transport/chttp2/timeout_encoding_test.c"
      ],
      "deps": [
        "grpc_test_util",
        "grpc",
        "gpr_test_util",
        "gpr"
      ]
    },
    {
      "name": "timers_test",
      "build": "test",
      "language": "c",
      "src": [
        "test/core/profiling/timers_test.c"
      ],
      "deps": [
        "grpc_test_util",
        "grpc",
        "gpr_test_util",
        "gpr"
      ]
    },
    {
      "name": "transport_metadata_test",
      "build": "test",
      "language": "c",
      "src": [
        "test/core/transport/metadata_test.c"
      ],
      "deps": [
        "grpc_test_util",
        "grpc",
        "gpr_test_util",
        "gpr"
      ]
    },
    {
      "name": "transport_security_test",
      "build": "test",
      "language": "c",
      "src": [
        "test/core/tsi/transport_security_test.c"
      ],
      "deps": [
        "grpc_test_util",
        "grpc",
        "gpr_test_util",
        "gpr"
      ]
    },
    {
      "name": "async_end2end_test",
      "build": "test",
      "language": "c++",
      "src": [
        "test/cpp/end2end/async_end2end_test.cc"
      ],
      "deps": [
        "grpc++_test_util",
        "grpc_test_util",
        "grpc++",
        "grpc",
        "gpr_test_util",
        "gpr"
      ]
    },
    {
      "name": "async_streaming_ping_pong_test",
      "build": "test",
      "language": "c++",
      "src": [
        "test/cpp/qps/async_streaming_ping_pong_test.cc"
      ],
      "deps": [
        "qps",
        "grpc++_test_util",
        "grpc++_benchmark_config",
        "grpc_test_util",
        "grpc++",
        "grpc",
        "gpr_test_util",
        "gpr"
      ]
    },
    {
      "name": "async_unary_ping_pong_test",
      "build": "test",
      "language": "c++",
      "src": [
        "test/cpp/qps/async_unary_ping_pong_test.cc"
      ],
      "deps": [
        "qps",
        "grpc++_test_util",
        "grpc++_benchmark_config",
        "grpc_test_util",
        "grpc++",
        "grpc",
        "gpr_test_util",
        "gpr"
      ]
    },
    {
      "name": "channel_arguments_test",
      "build": "test",
      "language": "c++",
      "src": [
        "test/cpp/client/channel_arguments_test.cc"
      ],
      "deps": [
        "grpc++",
        "grpc",
        "gpr"
      ]
    },
    {
      "name": "cli_call_test",
      "build": "test",
      "language": "c++",
      "src": [
        "test/cpp/util/cli_call_test.cc"
      ],
      "deps": [
        "grpc++_test_util",
        "grpc_test_util",
        "grpc++",
        "grpc",
        "gpr_test_util",
        "gpr"
      ]
    },
    {
      "name": "client_crash_test",
      "build": "test",
      "language": "c++",
      "src": [
        "test/cpp/end2end/client_crash_test.cc"
      ],
      "deps": [
        "grpc++_test_util",
        "grpc_test_util",
        "grpc++",
        "grpc",
        "gpr_test_util",
        "gpr"
      ]
    },
    {
      "name": "client_crash_test_server",
      "build": "test",
      "run": false,
      "language": "c++",
      "src": [
        "test/cpp/end2end/client_crash_test_server.cc"
      ],
      "deps": [
        "grpc++_test_util",
        "grpc_test_util",
        "grpc++",
        "grpc",
        "gpr_test_util",
        "gpr"
      ]
    },
    {
      "name": "credentials_test",
      "build": "test",
      "language": "c++",
      "src": [
        "test/cpp/client/credentials_test.cc"
      ],
      "deps": [
        "grpc++",
        "grpc",
        "gpr"
      ]
    },
    {
      "name": "cxx_time_test",
      "build": "test",
      "language": "c++",
      "src": [
        "test/cpp/util/time_test.cc"
      ],
      "deps": [
        "grpc_test_util",
        "grpc++",
        "grpc",
        "gpr_test_util",
        "gpr"
      ]
    },
    {
      "name": "end2end_test",
      "build": "test",
      "language": "c++",
      "src": [
        "test/cpp/end2end/end2end_test.cc"
      ],
      "deps": [
        "grpc++_test_util",
        "grpc_test_util",
        "grpc++",
        "grpc",
        "gpr_test_util",
        "gpr"
      ]
    },
    {
      "name": "generic_end2end_test",
      "build": "test",
      "language": "c++",
      "src": [
        "test/cpp/end2end/generic_end2end_test.cc"
      ],
      "deps": [
        "grpc++_test_util",
        "grpc_test_util",
        "grpc++",
        "grpc",
        "gpr_test_util",
        "gpr"
      ]
    },
    {
      "name": "grpc_cli",
      "build": "test",
      "run": false,
      "language": "c++",
      "src": [
        "test/cpp/util/grpc_cli.cc"
      ],
      "deps": [
        "grpc++_test_util",
        "grpc_test_util",
        "grpc++",
        "grpc",
        "gpr_test_util",
        "gpr",
        "grpc++_test_config"
      ]
    },
    {
      "name": "grpc_cpp_plugin",
      "build": "protoc",
      "language": "c++",
      "src": [
        "src/compiler/cpp_plugin.cc"
      ],
      "deps": [
        "grpc_plugin_support"
      ],
      "secure": "no",
      "vs_project_guid": "{7E51A25F-AC59-488F-906C-C60FAAE706AA}"
    },
    {
      "name": "grpc_csharp_plugin",
      "build": "protoc",
      "language": "c++",
      "src": [
        "src/compiler/csharp_plugin.cc"
      ],
      "deps": [
        "grpc_plugin_support"
      ],
      "secure": "no",
      "vs_project_guid": "{3C813052-A49A-4662-B90A-1ADBEC7EE453}"
    },
    {
      "name": "grpc_objective_c_plugin",
      "build": "protoc",
      "language": "c++",
      "src": [
        "src/compiler/objective_c_plugin.cc"
      ],
      "deps": [
        "grpc_plugin_support"
      ],
      "secure": "no",
      "vs_project_guid": "{19564640-CEE6-4921-ABA5-676ED79A36F6}"
    },
    {
      "name": "grpc_python_plugin",
      "build": "protoc",
      "language": "c++",
      "src": [
        "src/compiler/python_plugin.cc"
      ],
      "deps": [
        "grpc_plugin_support"
      ],
      "secure": "no",
      "vs_project_guid": "{DF52D501-A6CF-4E6F-BA38-6EBE2E8DAFB2}"
    },
    {
      "name": "grpc_ruby_plugin",
      "build": "protoc",
      "language": "c++",
      "src": [
        "src/compiler/ruby_plugin.cc"
      ],
      "deps": [
        "grpc_plugin_support"
      ],
      "secure": "no",
      "vs_project_guid": "{069E9D05-B78B-4751-9252-D21EBAE7DE8E}"
    },
    {
      "name": "interop_client",
      "build": "test",
      "run": false,
      "language": "c++",
      "src": [],
      "deps": [
        "interop_client_main",
        "interop_client_helper",
        "grpc++_test_util",
        "grpc_test_util",
        "grpc++",
        "grpc",
        "gpr_test_util",
        "gpr",
        "grpc++_test_config"
      ]
    },
    {
      "name": "interop_server",
      "build": "test",
      "run": false,
      "language": "c++",
      "src": [],
      "deps": [
        "interop_server_main",
        "interop_server_helper",
        "grpc++_test_util",
        "grpc_test_util",
        "grpc++",
        "grpc",
        "gpr_test_util",
        "gpr",
        "grpc++_test_config"
      ]
    },
    {
      "name": "interop_test",
      "build": "test",
      "language": "c++",
      "src": [
        "test/cpp/interop/interop_test.cc"
      ],
      "deps": [
        "grpc_test_util",
        "grpc",
        "gpr_test_util",
        "gpr"
      ]
    },
    {
      "name": "mock_test",
      "build": "test",
      "language": "c++",
      "src": [
        "test/cpp/end2end/mock_test.cc"
      ],
      "deps": [
        "grpc++_test_util",
        "grpc_test_util",
        "grpc++",
        "grpc",
        "gpr_test_util",
        "gpr"
      ]
    },
    {
      "name": "pubsub_client",
      "build": "do_not_build",
      "run": false,
      "language": "c++",
      "src": [
        "examples/pubsub/main.cc"
      ],
      "deps": [
        "pubsub_client_lib",
        "grpc_test_util",
        "grpc++",
        "grpc",
        "gpr_test_util",
        "gpr",
        "grpc++_test_config"
      ]
    },
    {
      "name": "pubsub_publisher_test",
      "build": "do_not_build",
      "language": "c++",
      "src": [
        "examples/pubsub/publisher_test.cc"
      ],
      "deps": [
        "pubsub_client_lib",
        "grpc++_test_util",
        "grpc_test_util",
        "grpc++",
        "grpc",
        "gpr_test_util",
        "gpr"
      ]
    },
    {
      "name": "pubsub_subscriber_test",
      "build": "do_not_build",
      "language": "c++",
      "src": [
        "examples/pubsub/subscriber_test.cc"
      ],
      "deps": [
        "pubsub_client_lib",
        "grpc++_test_util",
        "grpc_test_util",
        "grpc++",
        "grpc",
        "gpr_test_util",
        "gpr"
      ]
    },
    {
      "name": "qps_driver",
      "build": "benchmark",
      "language": "c++",
      "src": [
        "test/cpp/qps/qps_driver.cc"
      ],
      "deps": [
        "qps",
        "grpc++_test_util",
        "grpc_test_util",
        "grpc++",
        "grpc",
        "gpr_test_util",
        "gpr",
        "grpc++_test_config",
        "grpc++_benchmark_config"
      ]
    },
    {
      "name": "qps_test",
      "build": "benchmark",
      "language": "c++",
      "src": [
        "test/cpp/qps/qps_test.cc"
      ],
      "deps": [
        "qps",
        "grpc++_test_util",
        "grpc++_benchmark_config",
        "grpc_test_util",
        "grpc++",
        "grpc",
        "gpr_test_util",
        "gpr",
        "grpc++_test_config"
      ]
    },
    {
      "name": "qps_worker",
      "build": "benchmark",
      "language": "c++",
      "headers": [
        "test/cpp/qps/client.h",
        "test/cpp/qps/server.h"
      ],
      "src": [
        "test/cpp/qps/worker.cc"
      ],
      "deps": [
        "qps",
        "grpc++_test_util",
        "grpc_test_util",
        "grpc++",
        "grpc",
        "gpr_test_util",
        "gpr",
        "grpc++_test_config"
      ]
    },
    {
      "name": "server_crash_test",
      "build": "test",
      "language": "c++",
      "src": [
        "test/cpp/end2end/server_crash_test.cc"
      ],
      "deps": [
        "grpc++_test_util",
        "grpc_test_util",
        "grpc++",
        "grpc",
        "gpr_test_util",
        "gpr"
      ]
    },
    {
      "name": "server_crash_test_client",
      "build": "test",
      "run": false,
      "language": "c++",
      "src": [
        "test/cpp/end2end/server_crash_test_client.cc"
      ],
      "deps": [
        "grpc++_test_util",
        "grpc_test_util",
        "grpc++",
        "grpc",
        "gpr_test_util",
        "gpr"
      ]
    },
    {
      "name": "status_test",
      "build": "test",
      "language": "c++",
      "src": [
        "test/cpp/util/status_test.cc"
      ],
      "deps": [
        "grpc_test_util",
        "grpc++",
        "grpc",
        "gpr_test_util",
        "gpr"
      ]
    },
    {
      "name": "sync_streaming_ping_pong_test",
      "build": "test",
      "language": "c++",
      "src": [
        "test/cpp/qps/sync_streaming_ping_pong_test.cc"
      ],
      "deps": [
        "qps",
        "grpc++_test_util",
        "grpc++_benchmark_config",
        "grpc_test_util",
        "grpc++",
        "grpc",
        "gpr_test_util",
        "gpr"
      ]
    },
    {
      "name": "sync_unary_ping_pong_test",
      "build": "test",
      "language": "c++",
      "src": [
        "test/cpp/qps/sync_unary_ping_pong_test.cc"
      ],
      "deps": [
        "qps",
        "grpc++_test_util",
        "grpc++_benchmark_config",
        "grpc_test_util",
        "grpc++",
        "grpc",
        "gpr_test_util",
        "gpr"
      ]
    },
    {
      "name": "thread_pool_test",
      "build": "test",
      "language": "c++",
      "src": [
        "test/cpp/server/thread_pool_test.cc"
      ],
      "deps": [
        "grpc_test_util",
        "grpc++",
        "grpc",
        "gpr_test_util",
        "gpr"
      ]
    },
    {
      "name": "thread_stress_test",
      "build": "test",
      "language": "c++",
      "src": [
        "test/cpp/end2end/thread_stress_test.cc"
      ],
      "deps": [
        "grpc++_test_util",
        "grpc_test_util",
        "grpc++",
        "grpc",
        "gpr_test_util",
        "gpr"
      ]
    }
  ]
}<|MERGE_RESOLUTION|>--- conflicted
+++ resolved
@@ -804,150 +804,6 @@
       ]
     },
     {
-<<<<<<< HEAD
-=======
-      "name": "census_hash_table_test",
-      "build": "test",
-      "language": "c",
-      "src": [
-        "test/core/statistics/hash_table_test.c"
-      ],
-      "deps": [
-        "grpc_test_util",
-        "grpc",
-        "gpr_test_util",
-        "gpr"
-      ]
-    },
-    {
-      "name": "census_statistics_multiple_writers_circular_buffer_test",
-      "flaky": true,
-      "build": "test",
-      "language": "c",
-      "src": [
-        "test/core/statistics/multiple_writers_circular_buffer_test.c"
-      ],
-      "deps": [
-        "grpc_test_util",
-        "grpc",
-        "gpr_test_util",
-        "gpr"
-      ]
-    },
-    {
-      "name": "census_statistics_multiple_writers_test",
-      "build": "test",
-      "language": "c",
-      "src": [
-        "test/core/statistics/multiple_writers_test.c"
-      ],
-      "deps": [
-        "grpc_test_util",
-        "grpc",
-        "gpr_test_util",
-        "gpr"
-      ]
-    },
-    {
-      "name": "census_statistics_performance_test",
-      "build": "test",
-      "language": "c",
-      "src": [
-        "test/core/statistics/performance_test.c"
-      ],
-      "deps": [
-        "grpc_test_util",
-        "grpc",
-        "gpr_test_util",
-        "gpr"
-      ]
-    },
-    {
-      "name": "census_statistics_quick_test",
-      "build": "test",
-      "language": "c",
-      "src": [
-        "test/core/statistics/quick_test.c"
-      ],
-      "deps": [
-        "grpc_test_util",
-        "grpc",
-        "gpr_test_util",
-        "gpr"
-      ]
-    },
-    {
-      "name": "census_statistics_small_log_test",
-      "build": "test",
-      "language": "c",
-      "src": [
-        "test/core/statistics/small_log_test.c"
-      ],
-      "deps": [
-        "grpc_test_util",
-        "grpc",
-        "gpr_test_util",
-        "gpr"
-      ]
-    },
-    {
-      "name": "census_stats_store_test",
-      "build": "executable",
-      "language": "c",
-      "src": [
-        "test/core/statistics/rpc_stats_test.c"
-      ],
-      "deps": [
-        "grpc_test_util",
-        "grpc",
-        "gpr_test_util",
-        "gpr"
-      ]
-    },
-    {
-      "name": "census_stub_test",
-      "build": "test",
-      "language": "c",
-      "src": [
-        "test/core/statistics/census_stub_test.c"
-      ],
-      "deps": [
-        "grpc_test_util",
-        "grpc",
-        "gpr_test_util",
-        "gpr"
-      ]
-    },
-    {
-      "name": "census_trace_store_test",
-      "build": "executable",
-      "language": "c",
-      "src": [
-        "test/core/statistics/trace_test.c"
-      ],
-      "deps": [
-        "grpc_test_util",
-        "grpc",
-        "gpr_test_util",
-        "gpr"
-      ]
-    },
-    {
-      "name": "census_window_stats_test",
-      "build": "test",
-      "language": "c",
-      "src": [
-        "test/core/statistics/window_stats_test.c"
-      ],
-      "deps": [
-        "grpc_test_util",
-        "grpc",
-        "gpr_test_util",
-        "gpr"
-      ]
-    },
-    {
->>>>>>> 7f61193c
       "name": "chttp2_status_conversion_test",
       "build": "test",
       "language": "c",
