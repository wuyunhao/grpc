--- conflicted
+++ resolved
@@ -72,12 +72,9 @@
   '.php':       r'\s*\*\s*',
   '.js':        r'\s*\*\s*',
   '.py':        r'#\s*',
-<<<<<<< HEAD
-=======
   '.pyx':       r'#\s*',
   '.pxd':       r'#\s*',
   '.pxi':       r'#\s*',
->>>>>>> b47eab53
   '.rb':        r'#\s*',
   '.sh':        r'#\s*',
   '.proto':     r'//\s*',
@@ -145,4 +142,4 @@
     log(1, 'copyright missing', filename)
     ok = False
 
-sys.exit(0 if ok else 1)
+sys.exit(0 if ok else 1)