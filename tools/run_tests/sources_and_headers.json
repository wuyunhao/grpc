--- conflicted
+++ resolved
@@ -84,8 +84,22 @@
       "gpr", 
       "gpr_test_util", 
       "grpc", 
-<<<<<<< HEAD
-=======
+      "grpc_test_util"
+    ], 
+    "headers": [], 
+    "language": "c", 
+    "name": "async_execution_lock_test", 
+    "src": [
+      "test/core/iomgr/async_execution_lock_test.c"
+    ], 
+    "third_party": false, 
+    "type": "target"
+  }, 
+  {
+    "deps": [
+      "gpr", 
+      "gpr_test_util", 
+      "grpc", 
       "grpc_test_util", 
       "test_tcp_server"
     ], 
@@ -101,20 +115,13 @@
   {
     "deps": [
       "grpc", 
->>>>>>> c28a6c1b
-      "grpc_test_util"
-    ], 
-    "headers": [], 
-    "language": "c", 
-<<<<<<< HEAD
-    "name": "async_execution_lock_test", 
-    "src": [
-      "test/core/iomgr/async_execution_lock_test.c"
-=======
+      "grpc_test_util"
+    ], 
+    "headers": [], 
+    "language": "c", 
     "name": "bin_decoder_test", 
     "src": [
       "test/core/transport/chttp2/bin_decoder_test.c"
->>>>>>> c28a6c1b
     ], 
     "third_party": false, 
     "type": "target"
@@ -5579,11 +5586,7 @@
       "src/core/lib/support/backoff.h", 
       "src/core/lib/support/block_annotate.h", 
       "src/core/lib/support/env.h", 
-<<<<<<< HEAD
-      "src/core/lib/support/load_file.h", 
       "src/core/lib/support/mpscq.h", 
-=======
->>>>>>> c28a6c1b
       "src/core/lib/support/murmur_hash.h", 
       "src/core/lib/support/stack_lockfree.h", 
       "src/core/lib/support/string.h", 
@@ -5646,13 +5649,9 @@
       "src/core/lib/support/log_android.c", 
       "src/core/lib/support/log_linux.c", 
       "src/core/lib/support/log_posix.c", 
-<<<<<<< HEAD
-      "src/core/lib/support/log_win32.c", 
+      "src/core/lib/support/log_windows.c", 
       "src/core/lib/support/mpscq.c", 
       "src/core/lib/support/mpscq.h", 
-=======
-      "src/core/lib/support/log_windows.c", 
->>>>>>> c28a6c1b
       "src/core/lib/support/murmur_hash.c", 
       "src/core/lib/support/murmur_hash.h", 
       "src/core/lib/support/slice.c", 
