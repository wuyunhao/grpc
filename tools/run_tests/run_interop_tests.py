#!/usr/bin/env python
# Copyright 2015, Google Inc.
# All rights reserved.
#
# Redistribution and use in source and binary forms, with or without
# modification, are permitted provided that the following conditions are
# met:
#
#     * Redistributions of source code must retain the above copyright
# notice, this list of conditions and the following disclaimer.
#     * Redistributions in binary form must reproduce the above
# copyright notice, this list of conditions and the following disclaimer
# in the documentation and/or other materials provided with the
# distribution.
#     * Neither the name of Google Inc. nor the names of its
# contributors may be used to endorse or promote products derived from
# this software without specific prior written permission.
#
# THIS SOFTWARE IS PROVIDED BY THE COPYRIGHT HOLDERS AND CONTRIBUTORS
# "AS IS" AND ANY EXPRESS OR IMPLIED WARRANTIES, INCLUDING, BUT NOT
# LIMITED TO, THE IMPLIED WARRANTIES OF MERCHANTABILITY AND FITNESS FOR
# A PARTICULAR PURPOSE ARE DISCLAIMED. IN NO EVENT SHALL THE COPYRIGHT
# OWNER OR CONTRIBUTORS BE LIABLE FOR ANY DIRECT, INDIRECT, INCIDENTAL,
# SPECIAL, EXEMPLARY, OR CONSEQUENTIAL DAMAGES (INCLUDING, BUT NOT
# LIMITED TO, PROCUREMENT OF SUBSTITUTE GOODS OR SERVICES; LOSS OF USE,
# DATA, OR PROFITS; OR BUSINESS INTERRUPTION) HOWEVER CAUSED AND ON ANY
# THEORY OF LIABILITY, WHETHER IN CONTRACT, STRICT LIABILITY, OR TORT
# (INCLUDING NEGLIGENCE OR OTHERWISE) ARISING IN ANY WAY OUT OF THE USE
# OF THIS SOFTWARE, EVEN IF ADVISED OF THE POSSIBILITY OF SUCH DAMAGE.

"""Run interop (cross-language) tests in parallel."""

import argparse
import dockerjob
import itertools
import jobset
import multiprocessing
import os
import report_utils
import sys
import tempfile
import time
import uuid

ROOT = os.path.abspath(os.path.join(os.path.dirname(sys.argv[0]), '../..'))
os.chdir(ROOT)

_DEFAULT_SERVER_PORT=8080

# TOOD(jtattermusch) wrapped languages use this variable for location
# of roots.pem. We might want to use GRPC_DEFAULT_SSL_ROOTS_FILE_PATH
# supported by C core SslCredentials instead.
_SSL_CERT_ENV = { 'SSL_CERT_FILE':'/usr/local/share/grpc/roots.pem' }


class CXXLanguage:

  def __init__(self):
    self.client_cwd = None
    self.server_cwd = None
    self.safename = 'cxx'

  def client_cmd(self, args):
    return ['bins/opt/interop_client'] + args

  def cloud_to_prod_env(self):
    return {}

  def server_cmd(self, args):
    return ['bins/opt/interop_server', '--use_tls=true'] + args

  def global_env(self):
    return {}

  def unimplemented_test_cases(self):
    return []

  def __str__(self):
    return 'c++'


class CSharpLanguage:

  def __init__(self):
    self.client_cwd = 'src/csharp/Grpc.IntegrationTesting.Client/bin/Debug'
    self.server_cwd = 'src/csharp/Grpc.IntegrationTesting.Server/bin/Debug'
    self.safename = str(self)

  def client_cmd(self, args):
    return ['mono', 'Grpc.IntegrationTesting.Client.exe'] + args

  def cloud_to_prod_env(self):
    return _SSL_CERT_ENV

  def server_cmd(self, args):
    return ['mono', 'Grpc.IntegrationTesting.Server.exe', '--use_tls=true'] + args

  def global_env(self):
    return {}

  def unimplemented_test_cases(self):
    return []

  def __str__(self):
    return 'csharp'


class JavaLanguage:

  def __init__(self):
    self.client_cwd = '../grpc-java'
    self.server_cwd = '../grpc-java'
    self.safename = str(self)

  def client_cmd(self, args):
    return ['./run-test-client.sh'] + args

  def cloud_to_prod_env(self):
    return {}

  def server_cmd(self, args):
    return ['./run-test-server.sh', '--use_tls=true'] + args

  def global_env(self):
    return {}

  def unimplemented_test_cases(self):
    return []

  def __str__(self):
    return 'java'


class GoLanguage:

  def __init__(self):
    # TODO: this relies on running inside docker
    self.client_cwd = '/go/src/google.golang.org/grpc/interop/client'
    self.server_cwd = '/go/src/google.golang.org/grpc/interop/server'
    self.safename = str(self)

  def client_cmd(self, args):
    return ['go', 'run', 'client.go'] + args

  def cloud_to_prod_env(self):
    return {}

  def server_cmd(self, args):
    return ['go', 'run', 'server.go', '--use_tls=true'] + args

  def global_env(self):
    return {}

  def unimplemented_test_cases(self):
    return []

  def __str__(self):
    return 'go'


class Http2Client:
  """Represents the HTTP/2 Interop Test

  This pretends to be a language in order to be built and run, but really it
  isn't.
  """
  def __init__(self):
    self.client_cwd = None
    self.safename = str(self)

<<<<<<< HEAD
  def client_args(self):
    return ['tools/http2_interop/http2_interop.test', '-test.v']
=======
  def client_cmd(self, args):
    return ['tools/http2_interop/http2_interop.test', '-test.v'] + args
>>>>>>> 63b31ded

  def cloud_to_prod_env(self):
    return {}

  def global_env(self):
    return {}

  def unimplemented_test_cases(self):
    return _TEST_CASES

  def __str__(self):
    return 'http2'

class NodeLanguage:

  def __init__(self):
    self.client_cwd = None
    self.server_cwd = None
    self.safename = str(self)

  def client_cmd(self, args):
    return ['node', 'src/node/interop/interop_client.js'] + args

  def cloud_to_prod_env(self):
    return _SSL_CERT_ENV

  def server_cmd(self, args):
    return ['node', 'src/node/interop/interop_server.js', '--use_tls=true'] + args

  def global_env(self):
    return {}

  def unimplemented_test_cases(self):
    return []

  def __str__(self):
    return 'node'


class PHPLanguage:

  def __init__(self):
    self.client_cwd = None
    self.safename = str(self)

  def client_cmd(self, args):
    return ['src/php/bin/interop_client.sh'] + args

  def cloud_to_prod_env(self):
    return _SSL_CERT_ENV

  def global_env(self):
    return {}

  def unimplemented_test_cases(self):
    return []

  def __str__(self):
    return 'php'


class RubyLanguage:

  def __init__(self):
    self.client_cwd = None
    self.server_cwd = None
    self.safename = str(self)

  def client_cmd(self, args):
    return ['ruby', 'src/ruby/bin/interop/interop_client.rb'] + args

  def cloud_to_prod_env(self):
    return _SSL_CERT_ENV

  def server_cmd(self, args):
    return ['ruby', 'src/ruby/bin/interop/interop_server.rb', '--use_tls=true'] + args

  def global_env(self):
    return {}

  def unimplemented_test_cases(self):
    return []

  def __str__(self):
    return 'ruby'


class PythonLanguage:

  def __init__(self):
    self.client_cwd = None
    self.server_cwd = None
    self.safename = str(self)

  def client_cmd(self, args):
    return [
        'python2.7_virtual_environment/bin/python',
        'src/python/grpcio/setup.py',
        'run_interop',
        '--client',
        '--args=\'{}\''.format(' '.join(args))
    ]

  def cloud_to_prod_env(self):
    return _SSL_CERT_ENV

  def server_cmd(self, args):
    return [
        'python2.7_virtual_environment/bin/python',
        'src/python/grpcio/setup.py',
        'run_interop',
        '--server',
        '--args=\'{}\''.format(' '.join(args) + ' --use_tls=true')
    ]

  def global_env(self):
    return {'LD_LIBRARY_PATH': '{}/libs/opt'.format(DOCKER_WORKDIR_ROOT)}

  def unimplemented_test_cases(self):
    return ['jwt_token_creds', 'per_rpc_creds']

  def __str__(self):
    return 'python'


_LANGUAGES = {
    'c++' : CXXLanguage(),
    'csharp' : CSharpLanguage(),
    'go' : GoLanguage(),
    'java' : JavaLanguage(),
    'node' : NodeLanguage(),
    'php' :  PHPLanguage(),
    'ruby' : RubyLanguage(),
    'python' : PythonLanguage(),
}

# languages supported as cloud_to_cloud servers
_SERVERS = ['c++', 'node', 'csharp', 'java', 'go', 'ruby', 'python']

_TEST_CASES = ['large_unary', 'empty_unary', 'ping_pong',
               'empty_stream', 'client_streaming', 'server_streaming',
               'cancel_after_begin', 'cancel_after_first_response',
               'timeout_on_sleeping_server']

_AUTH_TEST_CASES = ['compute_engine_creds', 'jwt_token_creds',
                    'oauth2_auth_token', 'per_rpc_creds']

_HTTP2_TEST_CASES = ["tls", "framing"]

DOCKER_WORKDIR_ROOT = '/var/local/git/grpc'

def docker_run_cmdline(cmdline, image, docker_args=[], cwd=None, environ=None):
  """Wraps given cmdline array to create 'docker run' cmdline from it."""
  docker_cmdline = ['docker', 'run', '-i', '--rm=true']

  # turn environ into -e docker args
  if environ:
    for k,v in environ.iteritems():
      docker_cmdline += ['-e', '%s=%s' % (k,v)]

  # set working directory
  workdir = DOCKER_WORKDIR_ROOT
  if cwd:
    workdir = os.path.join(workdir, cwd)
  docker_cmdline += ['-w', workdir]

  docker_cmdline += docker_args + [image] + cmdline
  return docker_cmdline


def bash_login_cmdline(cmdline):
  """Creates bash -l -c cmdline from args list."""
  # Use login shell:
  # * rvm and nvm require it
  # * makes error messages clearer if executables are missing
  return ['bash', '-l', '-c', ' '.join(cmdline)]


def auth_options(language, test_case):
  """Returns (cmdline, env) tuple with cloud_to_prod_auth test options."""

  language = str(language)
  cmdargs = []
  env = {}

  # TODO(jtattermusch): this file path only works inside docker
  key_filepath = '/root/service_account/stubbyCloudTestingTest-ee3fce360ac5.json'
  oauth_scope_arg = '--oauth_scope=https://www.googleapis.com/auth/xapi.zoo'
  key_file_arg = '--service_account_key_file=%s' % key_filepath
  default_account_arg = '--default_service_account=830293263384-compute@developer.gserviceaccount.com'

  if test_case in ['jwt_token_creds', 'per_rpc_creds', 'oauth2_auth_token']:
    if language in ['csharp', 'node', 'php', 'python', 'ruby']:
      env['GOOGLE_APPLICATION_CREDENTIALS'] = key_filepath
    else:
      cmdargs += [key_file_arg]

  if test_case in ['per_rpc_creds', 'oauth2_auth_token']:
    cmdargs += [oauth_scope_arg]

  if test_case == 'oauth2_auth_token' and language == 'c++':
    # C++ oauth2 test uses GCE creds and thus needs to know the default account
    cmdargs += [default_account_arg]

  if test_case == 'compute_engine_creds':
    cmdargs += [oauth_scope_arg, default_account_arg]

  return (cmdargs, env)


def _job_kill_handler(job):
  if job._spec.container_name:
    dockerjob.docker_kill(job._spec.container_name)
    # When the job times out and we decide to kill it,
    # we need to wait a before restarting the job
    # to prevent "container name already in use" error.
    # TODO(jtattermusch): figure out a cleaner way to to this.
    time.sleep(2)


def cloud_to_prod_jobspec(language, test_case, docker_image=None, auth=False):
  """Creates jobspec for cloud-to-prod interop test"""
  container_name = None
  cmdargs = [
      '--server_host_override=grpc-test.sandbox.google.com',
      '--server_host=grpc-test.sandbox.google.com',
      '--server_port=443',
      '--use_tls=true',
      '--test_case=%s' % test_case]
  environ = dict(language.cloud_to_prod_env(), **language.global_env())
  if auth:
    auth_cmdargs, auth_env = auth_options(language, test_case)
    cmdargs += auth_cmdargs
    environ.update(auth_env)
  cmdline = bash_login_cmdline(language.client_cmd(cmdargs))
  cwd = language.client_cwd

  if docker_image:
    container_name = dockerjob.random_name('interop_client_%s' % language.safename)
    cmdline = docker_run_cmdline(cmdline,
                                 image=docker_image,
                                 cwd=cwd,
                                 environ=environ,
                                 docker_args=['--net=host',
                                              '--name', container_name])
    cwd = None
    environ = None

  suite_name='cloud_to_prod_auth' if auth else 'cloud_to_prod'
  test_job = jobset.JobSpec(
          cmdline=cmdline,
          cwd=cwd,
          environ=environ,
          shortname='%s:%s:%s' % (suite_name, language, test_case),
          timeout_seconds=90,
          flake_retries=5 if args.allow_flakes else 0,
          timeout_retries=2 if args.allow_flakes else 0,
          kill_handler=_job_kill_handler)
  test_job.container_name = container_name
  return test_job


def cloud_to_cloud_jobspec(language, test_case, server_name, server_host,
                           server_port, docker_image=None):
  """Creates jobspec for cloud-to-cloud interop test"""
  cmdline = bash_login_cmdline(language.client_cmd([
      '--server_host_override=foo.test.google.fr',
      '--use_tls=true',
      '--use_test_ca=true',
      '--test_case=%s' % test_case,
      '--server_host=%s' % server_host,
      '--server_port=%s' % server_port]))
  cwd = language.client_cwd
  environ = language.global_env()
  if docker_image:
    container_name = dockerjob.random_name('interop_client_%s' % language.safename)
    cmdline = docker_run_cmdline(cmdline,
                                 image=docker_image,
                                 environ=environ,
                                 cwd=cwd,
                                 docker_args=['--net=host',
                                              '--name', container_name])
    cwd = None

  test_job = jobset.JobSpec(
          cmdline=cmdline,
          cwd=cwd,
          environ=environ,
          shortname='cloud_to_cloud:%s:%s_server:%s' % (language, server_name,
                                                 test_case),
          timeout_seconds=90,
          flake_retries=5 if args.allow_flakes else 0,
          timeout_retries=2 if args.allow_flakes else 0,
          kill_handler=_job_kill_handler)
  test_job.container_name = container_name
  return test_job


def server_jobspec(language, docker_image):
  """Create jobspec for running a server"""
  container_name = dockerjob.random_name('interop_server_%s' % language.safename)
  cmdline = bash_login_cmdline(
      language.server_cmd(['--port=%s' % _DEFAULT_SERVER_PORT]))
  environ = language.global_env()
  docker_cmdline = docker_run_cmdline(cmdline,
                                      image=docker_image,
                                      cwd=language.server_cwd,
                                      environ=environ,
                                      docker_args=['-p', str(_DEFAULT_SERVER_PORT),
                                                   '--name', container_name])

  server_job = jobset.JobSpec(
          cmdline=docker_cmdline,
          environ=environ,
          shortname='interop_server_%s' % language,
          timeout_seconds=30*60)
  server_job.container_name = container_name
  return server_job


def build_interop_image_jobspec(language, tag=None):
  """Creates jobspec for building interop docker image for a language"""
  if not tag:
    tag = 'grpc_interop_%s:%s' % (language.safename, uuid.uuid4())
  env = {'INTEROP_IMAGE': tag,
         'BASE_NAME': 'grpc_interop_%s' % language.safename}
  if not args.travis:
    env['TTY_FLAG'] = '-t'
  # This env variable is used to get around the github rate limit
  # error when running the PHP `composer install` command
  # TODO(stanleycheung): find a more elegant way to do this
  if language.safename == 'php' and os.path.exists('/var/local/.composer/auth.json'):
    env['BUILD_INTEROP_DOCKER_EXTRA_ARGS'] = \
      '-v /var/local/.composer/auth.json:/root/.composer/auth.json:ro'
  build_job = jobset.JobSpec(
          cmdline=['tools/jenkins/build_interop_image.sh'],
          environ=env,
          shortname='build_docker_%s' % (language),
          timeout_seconds=30*60)
  build_job.tag = tag
  return build_job


argp = argparse.ArgumentParser(description='Run interop tests.')
argp.add_argument('-l', '--language',
                  choices=['all'] + sorted(_LANGUAGES),
                  nargs='+',
                  default=['all'],
                  help='Clients to run.')
argp.add_argument('-j', '--jobs', default=multiprocessing.cpu_count(), type=int)
argp.add_argument('--cloud_to_prod',
                  default=False,
                  action='store_const',
                  const=True,
                  help='Run cloud_to_prod tests.')
argp.add_argument('--cloud_to_prod_auth',
                  default=False,
                  action='store_const',
                  const=True,
                  help='Run cloud_to_prod_auth tests.')
argp.add_argument('-s', '--server',
                  choices=['all'] + sorted(_SERVERS),
                  action='append',
                  help='Run cloud_to_cloud servers in a separate docker ' +
                       'image. Servers can only be started automatically if ' +
                       '--use_docker option is enabled.',
                  default=[])
argp.add_argument('--override_server',
                  action='append',
                  type=lambda kv: kv.split('='),
                  help='Use servername=HOST:PORT to explicitly specify a server. E.g. csharp=localhost:50000',
                  default=[])
argp.add_argument('-t', '--travis',
                  default=False,
                  action='store_const',
                  const=True)
argp.add_argument('--use_docker',
                  default=False,
                  action='store_const',
                  const=True,
                  help='Run all the interop tests under docker. That provides ' +
                  'additional isolation and prevents the need to install ' +
                  'language specific prerequisites. Only available on Linux.')
argp.add_argument('--allow_flakes',
                  default=False,
                  action='store_const',
                  const=True,
                  help='Allow flaky tests to show as passing (re-runs failed tests up to five times)')
argp.add_argument('--http2_interop',
                  default=False,
                  action='store_const',
                  const=True,
                  help='Enable HTTP/2 interop tests')

args = argp.parse_args()

servers = set(s for s in itertools.chain.from_iterable(_SERVERS
                                                       if x == 'all' else [x]
                                                       for x in args.server))

if args.use_docker:
  if not args.travis:
    print 'Seen --use_docker flag, will run interop tests under docker.'
    print
    print 'IMPORTANT: The changes you are testing need to be locally committed'
    print 'because only the committed changes in the current branch will be'
    print 'copied to the docker environment.'
    time.sleep(5)

if not args.use_docker and servers:
  print 'Running interop servers is only supported with --use_docker option enabled.'
  sys.exit(1)

languages = set(_LANGUAGES[l]
                for l in itertools.chain.from_iterable(
                      _LANGUAGES.iterkeys() if x == 'all' else [x]
                      for x in args.language))

http2Interop = Http2Client() if args.http2_interop else None

docker_images={}
if args.use_docker:
  # languages for which to build docker images
  languages_to_build = set(_LANGUAGES[k] for k in set([str(l) for l in languages] +
                                                    [s for s in servers]))
  if args.http2_interop:
    languages_to_build.add(http2Interop)

  build_jobs = []
  for l in languages_to_build:
    job = build_interop_image_jobspec(l)
    docker_images[str(l)] = job.tag
    build_jobs.append(job)

  if build_jobs:
    jobset.message('START', 'Building interop docker images.', do_newline=True)
    num_failures, _ = jobset.run(
        build_jobs, newline_on_success=True, maxjobs=args.jobs)
    if num_failures == 0:
      jobset.message('SUCCESS', 'All docker images built successfully.',
                     do_newline=True)
    else:
      jobset.message('FAILED', 'Failed to build interop docker images.',
                     do_newline=True)
      for image in docker_images.itervalues():
        dockerjob.remove_image(image, skip_nonexistent=True)
      sys.exit(1)

# Start interop servers.
server_jobs={}
server_addresses={}
try:
  for s in servers:
    lang = str(s)
    spec = server_jobspec(_LANGUAGES[lang], docker_images.get(lang))
    job = dockerjob.DockerJob(spec)
    server_jobs[lang] = job
    server_addresses[lang] = ('localhost', job.mapped_port(_DEFAULT_SERVER_PORT))


  jobs = []
  if args.cloud_to_prod:
    for language in languages:
      for test_case in _TEST_CASES:
        if not test_case in language.unimplemented_test_cases():
          test_job = cloud_to_prod_jobspec(language, test_case,
                                           docker_image=docker_images.get(str(language)))
          jobs.append(test_job)

    # TODO(carl-mastrangelo): Currently prod TLS terminators aren't spec compliant. Reenable
    # this once a better solution is in place.
    if args.http2_interop and False:
      for test_case in _HTTP2_TEST_CASES:
        test_job = cloud_to_prod_jobspec(http2Interop, test_case,
                                         docker_image=docker_images.get(str(http2Interop)))
        jobs.append(test_job)


  if args.cloud_to_prod_auth:
    for language in languages:
      for test_case in _AUTH_TEST_CASES:
        if not test_case in language.unimplemented_test_cases():
          test_job = cloud_to_prod_jobspec(language, test_case,
                                           docker_image=docker_images.get(str(language)),
                                           auth=True)
          jobs.append(test_job)

  for server in args.override_server:
    server_name = server[0]
    (server_host, server_port) = server[1].split(':')
    server_addresses[server_name] = (server_host, server_port)

  for server_name, server_address in server_addresses.iteritems():
    (server_host, server_port) = server_address
    for language in languages:
      for test_case in _TEST_CASES:
        if not test_case in language.unimplemented_test_cases():
          test_job = cloud_to_cloud_jobspec(language,
                                            test_case,
                                            server_name,
                                            server_host,
                                            server_port,
                                            docker_image=docker_images.get(str(language)))
          jobs.append(test_job)

    if args.http2_interop:
      for test_case in _HTTP2_TEST_CASES:
        if server_name == "go":
          # TODO(carl-mastrangelo): Reenable after https://github.com/grpc/grpc-go/issues/434
          continue
        test_job = cloud_to_cloud_jobspec(http2Interop,
                                          test_case,
                                          server_name,
                                          server_host,
                                          server_port,
                                          docker_image=docker_images.get(str(http2Interop)))
        jobs.append(test_job)

  if not jobs:
    print 'No jobs to run.'
    for image in docker_images.itervalues():
      dockerjob.remove_image(image, skip_nonexistent=True)
    sys.exit(1)

  num_failures, resultset = jobset.run(jobs, newline_on_success=True,
                                       maxjobs=args.jobs)
  if num_failures:
    jobset.message('FAILED', 'Some tests failed', do_newline=True)
  else:
    jobset.message('SUCCESS', 'All tests passed', do_newline=True)

<<<<<<< HEAD
  report_utils.render_junit_xml_report(resultset, 'report.xml')
  
  report_utils.render_interop_html_report(
      set([str(l) for l in languages]), servers, _TEST_CASES, _AUTH_TEST_CASES, 
=======
  report_utils.render_xml_report(resultset, 'report.xml')

  report_utils.render_html_report(
      set([str(l) for l in languages]), servers, _TEST_CASES, _AUTH_TEST_CASES,
>>>>>>> 63b31ded
      _HTTP2_TEST_CASES, resultset, num_failures,
      args.cloud_to_prod_auth or args.cloud_to_prod, args.http2_interop)

finally:
  # Check if servers are still running.
  for server, job in server_jobs.iteritems():
    if not job.is_running():
      print 'Server "%s" has exited prematurely.' % server

  dockerjob.finish_jobs([j for j in server_jobs.itervalues()])

  for image in docker_images.itervalues():
    print 'Removing docker image %s' % image
    dockerjob.remove_image(image)<|MERGE_RESOLUTION|>--- conflicted
+++ resolved
@@ -168,13 +168,8 @@
     self.client_cwd = None
     self.safename = str(self)
 
-<<<<<<< HEAD
-  def client_args(self):
-    return ['tools/http2_interop/http2_interop.test', '-test.v']
-=======
   def client_cmd(self, args):
     return ['tools/http2_interop/http2_interop.test', '-test.v'] + args
->>>>>>> 63b31ded
 
   def cloud_to_prod_env(self):
     return {}
@@ -706,17 +701,10 @@
   else:
     jobset.message('SUCCESS', 'All tests passed', do_newline=True)
 
-<<<<<<< HEAD
   report_utils.render_junit_xml_report(resultset, 'report.xml')
-  
+
   report_utils.render_interop_html_report(
       set([str(l) for l in languages]), servers, _TEST_CASES, _AUTH_TEST_CASES, 
-=======
-  report_utils.render_xml_report(resultset, 'report.xml')
-
-  report_utils.render_html_report(
-      set([str(l) for l in languages]), servers, _TEST_CASES, _AUTH_TEST_CASES,
->>>>>>> 63b31ded
       _HTTP2_TEST_CASES, resultset, num_failures,
       args.cloud_to_prod_auth or args.cloud_to_prod, args.http2_interop)
 
