--- conflicted
+++ resolved
@@ -107,18 +107,9 @@
       (wrapped_grpc_server *)zend_object_store_get_object(getThis() TSRMLS_CC);
   zval *args_array = NULL;
   grpc_channel_args args;
-<<<<<<< HEAD
-  HashTable *array_hash;
-  zval **creds_obj = NULL;
-  wrapped_grpc_server_credentials *creds = NULL;
   /* "a" == 1 optional array */
   if (zend_parse_parameters(ZEND_NUM_ARGS() TSRMLS_CC, "a", &args_array) ==
       FAILURE) {
-=======
-  /* "O|a" == 1 Object, 1 optional array */
-  if (zend_parse_parameters(ZEND_NUM_ARGS() TSRMLS_CC, "O|a", &queue_obj,
-                            grpc_ce_completion_queue, &args_array) == FAILURE) {
->>>>>>> ea8d8ded
     zend_throw_exception(spl_ce_InvalidArgumentException,
                          "Server expects an array",
                          1 TSRMLS_CC);
@@ -129,17 +120,7 @@
     server->wrapped = grpc_server_create(server->queue, NULL);
   } else {
     php_grpc_read_args_array(args_array, &args);
-<<<<<<< HEAD
-    if (creds == NULL) {
-      server->wrapped = grpc_server_create(server->queue, &args);
-    } else {
-      gpr_log(GPR_DEBUG, "Initialized secure server");
-      server->wrapped =
-          grpc_secure_server_create(creds->wrapped, server->queue, &args);
-    }
-=======
-    server->wrapped = grpc_server_create(queue->wrapped, &args);
->>>>>>> ea8d8ded
+    server->wrapped = grpc_server_create(server->queue, &args);
     efree(args.args);
   }
 }
