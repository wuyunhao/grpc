# Copyright 2015, Google Inc.
# All rights reserved.
#
# Redistribution and use in source and binary forms, with or without
# modification, are permitted provided that the following conditions are
# met:
#
#     * Redistributions of source code must retain the above copyright
# notice, this list of conditions and the following disclaimer.
#     * Redistributions in binary form must reproduce the above
# copyright notice, this list of conditions and the following disclaimer
# in the documentation and/or other materials provided with the
# distribution.
#     * Neither the name of Google Inc. nor the names of its
# contributors may be used to endorse or promote products derived from
# this software without specific prior written permission.
#
# THIS SOFTWARE IS PROVIDED BY THE COPYRIGHT HOLDERS AND CONTRIBUTORS
# "AS IS" AND ANY EXPRESS OR IMPLIED WARRANTIES, INCLUDING, BUT NOT
# LIMITED TO, THE IMPLIED WARRANTIES OF MERCHANTABILITY AND FITNESS FOR
# A PARTICULAR PURPOSE ARE DISCLAIMED. IN NO EVENT SHALL THE COPYRIGHT
# OWNER OR CONTRIBUTORS BE LIABLE FOR ANY DIRECT, INDIRECT, INCIDENTAL,
# SPECIAL, EXEMPLARY, OR CONSEQUENTIAL DAMAGES (INCLUDING, BUT NOT
# LIMITED TO, PROCUREMENT OF SUBSTITUTE GOODS OR SERVICES; LOSS OF USE,
# DATA, OR PROFITS; OR BUSINESS INTERRUPTION) HOWEVER CAUSED AND ON ANY
# THEORY OF LIABILITY, WHETHER IN CONTRACT, STRICT LIABILITY, OR TORT
# (INCLUDING NEGLIGENCE OR OTHERWISE) ARISING IN ANY WAY OUT OF THE USE
# OF THIS SOFTWARE, EVEN IF ADVISED OF THE POSSIBILITY OF SUCH DAMAGE.

import time
import unittest

from grpc._adapter import _types
from grpc._adapter import _low


class InsecureServerInsecureClient(unittest.TestCase):

  def setUp(self):
<<<<<<< HEAD
    self.host = 'localhost'

    self.completion_queue = _low.CompletionQueue()

    self.server = _low.Server(self.completion_queue)
    port = self.server.add_http2_addr('[::]:0')
    self.server.start()

    self.channel = _low.Channel('%s:%d' % (self.host, port), None)

  def tearDown(self):
    self.server.stop()
    # NOTE(nathaniel): Yep, this is weird; it's a consequence of
    # grpc_server_destroy's being what has the effect of telling the server's
    # completion queue to pump out all pending events/tags immediately rather
    # than gracefully completing all outstanding RPCs while accepting no new
    # ones.
    # TODO(nathaniel): Deallocation of a Python object shouldn't have this kind
    # of observable side effect let alone such an important one.
    del self.server
    self.completion_queue.stop()
    while True:
      event = self.completion_queue.get(_FUTURE)
      if event is not None and event.kind is _low.Event.Kind.STOP:
        break
    self.completion_queue = None

  def _perform_echo_test(self, test_data):
    method = 'test method'
    details = 'test details'
    server_leading_metadata_key = 'my_server_leading_key'
    server_leading_metadata_value = 'my_server_leading_value'
    server_trailing_metadata_key = 'my_server_trailing_key'
    server_trailing_metadata_value = 'my_server_trailing_value'
    client_metadata_key = 'my_client_key'
    client_metadata_value = 'my_client_value'
    server_leading_binary_metadata_key = 'my_server_leading_key-bin'
    server_leading_binary_metadata_value = b'\0'*2047
    server_trailing_binary_metadata_key = 'my_server_trailing_key-bin'
    server_trailing_binary_metadata_value = b'\0'*2047
    client_binary_metadata_key = 'my_client_key-bin'
    client_binary_metadata_value = b'\0'*2047
    deadline = _FUTURE
    metadata_tag = object()
    finish_tag = object()
    write_tag = object()
    complete_tag = object()
    service_tag = object()
    read_tag = object()
    status_tag = object()

    server_data = []
    client_data = []

    client_call = _low.Call(self.channel, self.completion_queue,
                            method, self.host, deadline)
    client_call.add_metadata(client_metadata_key, client_metadata_value)
    client_call.add_metadata(client_binary_metadata_key,
                             client_binary_metadata_value)

    client_call.invoke(self.completion_queue, metadata_tag, finish_tag)

    self.server.service(service_tag)
    service_accepted = self.completion_queue.get(_FUTURE)
    self.assertIsNotNone(service_accepted)
    self.assertIs(service_accepted.kind, _low.Event.Kind.SERVICE_ACCEPTED)
    self.assertIs(service_accepted.tag, service_tag)
    self.assertEqual(method, service_accepted.service_acceptance.method)
    self.assertEqual(self.host, service_accepted.service_acceptance.host)
    self.assertIsNotNone(service_accepted.service_acceptance.call)
    metadata = dict(service_accepted.metadata)
    self.assertIn(client_metadata_key, metadata)
    self.assertEqual(client_metadata_value, metadata[client_metadata_key])
    self.assertIn(client_binary_metadata_key, metadata)
    self.assertEqual(client_binary_metadata_value,
                     metadata[client_binary_metadata_key])
    server_call = service_accepted.service_acceptance.call
    server_call.accept(self.completion_queue, finish_tag)
    server_call.add_metadata(server_leading_metadata_key,
                             server_leading_metadata_value)
    server_call.add_metadata(server_leading_binary_metadata_key,
                             server_leading_binary_metadata_value)
    server_call.premetadata()

    metadata_accepted = self.completion_queue.get(_FUTURE)
    self.assertIsNotNone(metadata_accepted)
    self.assertEqual(_low.Event.Kind.METADATA_ACCEPTED, metadata_accepted.kind)
    self.assertEqual(metadata_tag, metadata_accepted.tag)
    metadata = dict(metadata_accepted.metadata)
    self.assertIn(server_leading_metadata_key, metadata)
    self.assertEqual(server_leading_metadata_value,
                     metadata[server_leading_metadata_key])
    self.assertIn(server_leading_binary_metadata_key, metadata)
    self.assertEqual(server_leading_binary_metadata_value,
                     metadata[server_leading_binary_metadata_key])

    for datum in test_data:
      client_call.write(datum, write_tag)
      write_accepted = self.completion_queue.get(_FUTURE)
      self.assertIsNotNone(write_accepted)
      self.assertIs(write_accepted.kind, _low.Event.Kind.WRITE_ACCEPTED)
      self.assertIs(write_accepted.tag, write_tag)
      self.assertIs(write_accepted.write_accepted, True)

      server_call.read(read_tag)
      read_accepted = self.completion_queue.get(_FUTURE)
      self.assertIsNotNone(read_accepted)
      self.assertEqual(_low.Event.Kind.READ_ACCEPTED, read_accepted.kind)
      self.assertEqual(read_tag, read_accepted.tag)
      self.assertIsNotNone(read_accepted.bytes)
      server_data.append(read_accepted.bytes)

      server_call.write(read_accepted.bytes, write_tag)
      write_accepted = self.completion_queue.get(_FUTURE)
      self.assertIsNotNone(write_accepted)
      self.assertEqual(_low.Event.Kind.WRITE_ACCEPTED, write_accepted.kind)
      self.assertEqual(write_tag, write_accepted.tag)
      self.assertTrue(write_accepted.write_accepted)

      client_call.read(read_tag)
      read_accepted = self.completion_queue.get(_FUTURE)
      self.assertIsNotNone(read_accepted)
      self.assertEqual(_low.Event.Kind.READ_ACCEPTED, read_accepted.kind)
      self.assertEqual(read_tag, read_accepted.tag)
      self.assertIsNotNone(read_accepted.bytes)
      client_data.append(read_accepted.bytes)

    client_call.complete(complete_tag)
    complete_accepted = self.completion_queue.get(_FUTURE)
    self.assertIsNotNone(complete_accepted)
    self.assertIs(complete_accepted.kind, _low.Event.Kind.COMPLETE_ACCEPTED)
    self.assertIs(complete_accepted.tag, complete_tag)
    self.assertIs(complete_accepted.complete_accepted, True)

    server_call.read(read_tag)
    read_accepted = self.completion_queue.get(_FUTURE)
    self.assertIsNotNone(read_accepted)
    self.assertEqual(_low.Event.Kind.READ_ACCEPTED, read_accepted.kind)
    self.assertEqual(read_tag, read_accepted.tag)
    self.assertIsNone(read_accepted.bytes)

    server_call.add_metadata(server_trailing_metadata_key,
                             server_trailing_metadata_value)
    server_call.add_metadata(server_trailing_binary_metadata_key,
                             server_trailing_binary_metadata_value)

    server_call.status(_low.Status(_low.Code.OK, details), status_tag)
    server_terminal_event_one = self.completion_queue.get(_FUTURE)
    server_terminal_event_two = self.completion_queue.get(_FUTURE)
    if server_terminal_event_one.kind == _low.Event.Kind.COMPLETE_ACCEPTED:
      status_accepted = server_terminal_event_one
      rpc_accepted = server_terminal_event_two
    else:
      status_accepted = server_terminal_event_two
      rpc_accepted = server_terminal_event_one
    self.assertIsNotNone(status_accepted)
    self.assertIsNotNone(rpc_accepted)
    self.assertEqual(_low.Event.Kind.COMPLETE_ACCEPTED, status_accepted.kind)
    self.assertEqual(status_tag, status_accepted.tag)
    self.assertTrue(status_accepted.complete_accepted)
    self.assertEqual(_low.Event.Kind.FINISH, rpc_accepted.kind)
    self.assertEqual(finish_tag, rpc_accepted.tag)
    self.assertEqual(_low.Status(_low.Code.OK, ''), rpc_accepted.status)

    client_call.read(read_tag)
    client_terminal_event_one = self.completion_queue.get(_FUTURE)
    client_terminal_event_two = self.completion_queue.get(_FUTURE)
    if client_terminal_event_one.kind == _low.Event.Kind.READ_ACCEPTED:
      read_accepted = client_terminal_event_one
      finish_accepted = client_terminal_event_two
    else:
      read_accepted = client_terminal_event_two
      finish_accepted = client_terminal_event_one
    self.assertIsNotNone(read_accepted)
    self.assertIsNotNone(finish_accepted)
    self.assertEqual(_low.Event.Kind.READ_ACCEPTED, read_accepted.kind)
    self.assertEqual(read_tag, read_accepted.tag)
    self.assertIsNone(read_accepted.bytes)
    self.assertEqual(_low.Event.Kind.FINISH, finish_accepted.kind)
    self.assertEqual(finish_tag, finish_accepted.tag)
    self.assertEqual(_low.Status(_low.Code.OK, details), finish_accepted.status)
    metadata = dict(finish_accepted.metadata)
    self.assertIn(server_trailing_metadata_key, metadata)
    self.assertEqual(server_trailing_metadata_value,
                     metadata[server_trailing_metadata_key])
    self.assertIn(server_trailing_binary_metadata_key, metadata)
    self.assertEqual(server_trailing_binary_metadata_value,
                     metadata[server_trailing_binary_metadata_key])

    server_timeout_none_event = self.completion_queue.get(0)
    self.assertIsNone(server_timeout_none_event)
    client_timeout_none_event = self.completion_queue.get(0)
    self.assertIsNone(client_timeout_none_event)

    self.assertSequenceEqual(test_data, server_data)
    self.assertSequenceEqual(test_data, client_data)

  def testNoEcho(self):
    self._perform_echo_test(())

  def testOneByteEcho(self):
    self._perform_echo_test([b'\x07'])

  def testOneManyByteEcho(self):
    self._perform_echo_test([_BYTE_SEQUENCE])

  def testManyOneByteEchoes(self):
    self._perform_echo_test(_BYTE_SEQUENCE)

  def testManyManyByteEchoes(self):
    self._perform_echo_test(_BYTE_SEQUENCE_SEQUENCE)

class CancellationTest(unittest.TestCase):

  def setUp(self):
    self.host = 'localhost'

    self.completion_queue = _low.CompletionQueue()
    self.server = _low.Server(self.completion_queue)
    port = self.server.add_http2_addr('[::]:0')
    self.server.start()

    self.channel = _low.Channel('%s:%d' % (self.host, port), None)

=======
    self.server_completion_queue = _low.CompletionQueue()
    self.server = _low.Server(self.server_completion_queue, [])
    self.port = self.server.add_http2_port('[::]:0')
    self.client_completion_queue = _low.CompletionQueue()
    self.client_channel = _low.Channel('localhost:%d'%self.port, [])

    self.server.start()

>>>>>>> 3d67c7cf
  def tearDown(self):
    self.server.shutdown()
    del self.client_channel
    del self.server
<<<<<<< HEAD
    self.completion_queue.stop()
    while True:
      event = self.completion_queue.get(0)
      if event is not None and event.kind is _low.Event.Kind.STOP:
        break

  def testCancellation(self):
    method = 'test method'
    deadline = _FUTURE
    metadata_tag = object()
    client_finish_tag = object()
    server_finish_tag = object()
    write_tag = object()
    service_tag = object()
    read_tag = object()
    test_data = _BYTE_SEQUENCE_SEQUENCE

    server_data = []
    client_data = []

    client_call = _low.Call(self.channel, self.completion_queue,
                            method, self.host, deadline)

    client_call.invoke(self.completion_queue, metadata_tag, client_finish_tag)

    self.server.service(service_tag)
    service_accepted = self.completion_queue.get(_FUTURE)
    server_call = service_accepted.service_acceptance.call

    server_call.accept(self.completion_queue, server_finish_tag)
    server_call.premetadata()

    metadata_accepted = self.completion_queue.get(_FUTURE)
    self.assertIsNotNone(metadata_accepted)

    for datum in test_data:
      client_call.write(datum, write_tag)
      write_accepted = self.completion_queue.get(_FUTURE)

      server_call.read(read_tag)
      read_accepted = self.completion_queue.get(_FUTURE)
      server_data.append(read_accepted.bytes)

      server_call.write(read_accepted.bytes, write_tag)
      write_accepted = self.completion_queue.get(_FUTURE)
      self.assertIsNotNone(write_accepted)

      client_call.read(read_tag)
      read_accepted = self.completion_queue.get(_FUTURE)
      client_data.append(read_accepted.bytes)

    client_call.cancel()
    # cancel() is idempotent.
    client_call.cancel()
    client_call.cancel()
    client_call.cancel()

    server_call.read(read_tag)

    events = dict((ev.tag, ev) for ev in [
        self.completion_queue.get(_FUTURE),
        self.completion_queue.get(_FUTURE),
        self.completion_queue.get(_FUTURE)])
    read_accepted = events[read_tag]
    rpc_accepted = events[server_finish_tag]
    finish_event = events[client_finish_tag]
    self.assertIsNotNone(read_accepted)
    self.assertIsNotNone(rpc_accepted)
    self.assertEqual(_low.Event.Kind.READ_ACCEPTED, read_accepted.kind)
    self.assertIsNone(read_accepted.bytes)
    self.assertEqual(_low.Event.Kind.FINISH, rpc_accepted.kind)
    self.assertEqual(_low.Status(_low.Code.CANCELLED, ''), rpc_accepted.status)

    self.assertEqual(_low.Event.Kind.FINISH, finish_event.kind)
    self.assertEqual(_low.Status(_low.Code.CANCELLED, 'Cancelled'), 
                                 finish_event.status)

    server_timeout_none_event = self.completion_queue.get(0)
    self.assertIsNone(server_timeout_none_event)
    client_timeout_none_event = self.completion_queue.get(0)
    self.assertIsNone(client_timeout_none_event)

    self.assertSequenceEqual(test_data, server_data)
    self.assertSequenceEqual(test_data, client_data)


class ExpirationTest(unittest.TestCase):
=======
>>>>>>> 3d67c7cf

    self.client_completion_queue.shutdown()
    while self.client_completion_queue.next().type != _types.EventType.QUEUE_SHUTDOWN:
      pass
    self.server_completion_queue.shutdown()
    while self.server_completion_queue.next().type != _types.EventType.QUEUE_SHUTDOWN:
      pass

    del self.client_completion_queue
    del self.server_completion_queue

  def testEcho(self):
    DEADLINE = time.time()+5
    DEADLINE_TOLERANCE = 0.25
    CLIENT_METADATA_ASCII_KEY = 'key'
    CLIENT_METADATA_ASCII_VALUE = 'val'
    CLIENT_METADATA_BIN_KEY = 'key-bin'
    CLIENT_METADATA_BIN_VALUE = b'\0'*1000
    SERVER_INITIAL_METADATA_KEY = 'init_me_me_me'
    SERVER_INITIAL_METADATA_VALUE = 'whodawha?'
    SERVER_TRAILING_METADATA_KEY = 'California_is_in_a_drought'
    SERVER_TRAILING_METADATA_VALUE = 'zomg it is'
    SERVER_STATUS_CODE = _types.StatusCode.OK
    SERVER_STATUS_DETAILS = 'our work is never over'
    REQUEST = 'in death a member of project mayhem has a name'
    RESPONSE = 'his name is robert paulson'
    METHOD = 'twinkies'
    HOST = 'hostess'
    server_request_tag = object()
    request_call_result = self.server.request_call(self.server_completion_queue, server_request_tag)

    self.assertEquals(_types.CallError.OK, request_call_result)

    client_call_tag = object()
    client_call = self.client_channel.create_call(self.client_completion_queue, METHOD, HOST, DEADLINE)
    client_initial_metadata = [(CLIENT_METADATA_ASCII_KEY, CLIENT_METADATA_ASCII_VALUE), (CLIENT_METADATA_BIN_KEY, CLIENT_METADATA_BIN_VALUE)]
    client_start_batch_result = client_call.start_batch([
        _types.OpArgs.send_initial_metadata(client_initial_metadata),
        _types.OpArgs.send_message(REQUEST),
        _types.OpArgs.send_close_from_client(),
        _types.OpArgs.recv_initial_metadata(),
        _types.OpArgs.recv_message(),
        _types.OpArgs.recv_status_on_client()
    ], client_call_tag)
    self.assertEquals(_types.CallError.OK, client_start_batch_result)

    request_event = self.server_completion_queue.next(DEADLINE)
    self.assertEquals(_types.EventType.OP_COMPLETE, request_event.type)
    self.assertIsInstance(request_event.call, _low.Call)
    self.assertIs(server_request_tag, request_event.tag)
    self.assertEquals(1, len(request_event.results))
    self.assertEquals(dict(client_initial_metadata), dict(request_event.results[0].initial_metadata))
    self.assertEquals(METHOD, request_event.call_details.method)
    self.assertEquals(HOST, request_event.call_details.host)
    self.assertLess(abs(DEADLINE - request_event.call_details.deadline), DEADLINE_TOLERANCE)

    server_call_tag = object()
    server_call = request_event.call
    server_initial_metadata = [(SERVER_INITIAL_METADATA_KEY, SERVER_INITIAL_METADATA_VALUE)]
    server_trailing_metadata = [(SERVER_TRAILING_METADATA_KEY, SERVER_TRAILING_METADATA_VALUE)]
    server_start_batch_result = server_call.start_batch([
        _types.OpArgs.send_initial_metadata(server_initial_metadata),
        _types.OpArgs.recv_message(),
        _types.OpArgs.send_message(RESPONSE),
        _types.OpArgs.recv_close_on_server(),
        _types.OpArgs.send_status_from_server(server_trailing_metadata, SERVER_STATUS_CODE, SERVER_STATUS_DETAILS)
    ], server_call_tag)
    self.assertEquals(_types.CallError.OK, server_start_batch_result)

    client_event = self.client_completion_queue.next(DEADLINE)
    server_event = self.server_completion_queue.next(DEADLINE)

    self.assertEquals(6, len(client_event.results))
    found_client_op_types = set()
    for client_result in client_event.results:
      self.assertNotIn(client_result.type, found_client_op_types)  # we expect each op type to be unique
      found_client_op_types.add(client_result.type)
      if client_result.type == _types.OpType.RECV_INITIAL_METADATA:
        self.assertEquals(dict(server_initial_metadata), dict(client_result.initial_metadata))
      elif client_result.type == _types.OpType.RECV_MESSAGE:
        self.assertEquals(RESPONSE, client_result.message)
      elif client_result.type == _types.OpType.RECV_STATUS_ON_CLIENT:
        self.assertEquals(dict(server_trailing_metadata), dict(client_result.trailing_metadata))
        self.assertEquals(SERVER_STATUS_DETAILS, client_result.status.details)
        self.assertEquals(SERVER_STATUS_CODE, client_result.status.code)
    self.assertEquals(set([
          _types.OpType.SEND_INITIAL_METADATA,
          _types.OpType.SEND_MESSAGE,
          _types.OpType.SEND_CLOSE_FROM_CLIENT,
          _types.OpType.RECV_INITIAL_METADATA,
          _types.OpType.RECV_MESSAGE,
          _types.OpType.RECV_STATUS_ON_CLIENT
      ]), found_client_op_types)

    self.assertEquals(5, len(server_event.results))
    found_server_op_types = set()
    for server_result in server_event.results:
      self.assertNotIn(client_result.type, found_server_op_types)
      found_server_op_types.add(server_result.type)
      if server_result.type == _types.OpType.RECV_MESSAGE:
        self.assertEquals(REQUEST, server_result.message)
      elif server_result.type == _types.OpType.RECV_CLOSE_ON_SERVER:
        self.assertFalse(server_result.cancelled)
    self.assertEquals(set([
          _types.OpType.SEND_INITIAL_METADATA,
          _types.OpType.RECV_MESSAGE,
          _types.OpType.SEND_MESSAGE,
          _types.OpType.RECV_CLOSE_ON_SERVER,
          _types.OpType.SEND_STATUS_FROM_SERVER
      ]), found_server_op_types)

    del client_call
    del server_call


if __name__ == '__main__':
  unittest.main(verbosity=2)<|MERGE_RESOLUTION|>--- conflicted
+++ resolved
@@ -37,232 +37,6 @@
 class InsecureServerInsecureClient(unittest.TestCase):
 
   def setUp(self):
-<<<<<<< HEAD
-    self.host = 'localhost'
-
-    self.completion_queue = _low.CompletionQueue()
-
-    self.server = _low.Server(self.completion_queue)
-    port = self.server.add_http2_addr('[::]:0')
-    self.server.start()
-
-    self.channel = _low.Channel('%s:%d' % (self.host, port), None)
-
-  def tearDown(self):
-    self.server.stop()
-    # NOTE(nathaniel): Yep, this is weird; it's a consequence of
-    # grpc_server_destroy's being what has the effect of telling the server's
-    # completion queue to pump out all pending events/tags immediately rather
-    # than gracefully completing all outstanding RPCs while accepting no new
-    # ones.
-    # TODO(nathaniel): Deallocation of a Python object shouldn't have this kind
-    # of observable side effect let alone such an important one.
-    del self.server
-    self.completion_queue.stop()
-    while True:
-      event = self.completion_queue.get(_FUTURE)
-      if event is not None and event.kind is _low.Event.Kind.STOP:
-        break
-    self.completion_queue = None
-
-  def _perform_echo_test(self, test_data):
-    method = 'test method'
-    details = 'test details'
-    server_leading_metadata_key = 'my_server_leading_key'
-    server_leading_metadata_value = 'my_server_leading_value'
-    server_trailing_metadata_key = 'my_server_trailing_key'
-    server_trailing_metadata_value = 'my_server_trailing_value'
-    client_metadata_key = 'my_client_key'
-    client_metadata_value = 'my_client_value'
-    server_leading_binary_metadata_key = 'my_server_leading_key-bin'
-    server_leading_binary_metadata_value = b'\0'*2047
-    server_trailing_binary_metadata_key = 'my_server_trailing_key-bin'
-    server_trailing_binary_metadata_value = b'\0'*2047
-    client_binary_metadata_key = 'my_client_key-bin'
-    client_binary_metadata_value = b'\0'*2047
-    deadline = _FUTURE
-    metadata_tag = object()
-    finish_tag = object()
-    write_tag = object()
-    complete_tag = object()
-    service_tag = object()
-    read_tag = object()
-    status_tag = object()
-
-    server_data = []
-    client_data = []
-
-    client_call = _low.Call(self.channel, self.completion_queue,
-                            method, self.host, deadline)
-    client_call.add_metadata(client_metadata_key, client_metadata_value)
-    client_call.add_metadata(client_binary_metadata_key,
-                             client_binary_metadata_value)
-
-    client_call.invoke(self.completion_queue, metadata_tag, finish_tag)
-
-    self.server.service(service_tag)
-    service_accepted = self.completion_queue.get(_FUTURE)
-    self.assertIsNotNone(service_accepted)
-    self.assertIs(service_accepted.kind, _low.Event.Kind.SERVICE_ACCEPTED)
-    self.assertIs(service_accepted.tag, service_tag)
-    self.assertEqual(method, service_accepted.service_acceptance.method)
-    self.assertEqual(self.host, service_accepted.service_acceptance.host)
-    self.assertIsNotNone(service_accepted.service_acceptance.call)
-    metadata = dict(service_accepted.metadata)
-    self.assertIn(client_metadata_key, metadata)
-    self.assertEqual(client_metadata_value, metadata[client_metadata_key])
-    self.assertIn(client_binary_metadata_key, metadata)
-    self.assertEqual(client_binary_metadata_value,
-                     metadata[client_binary_metadata_key])
-    server_call = service_accepted.service_acceptance.call
-    server_call.accept(self.completion_queue, finish_tag)
-    server_call.add_metadata(server_leading_metadata_key,
-                             server_leading_metadata_value)
-    server_call.add_metadata(server_leading_binary_metadata_key,
-                             server_leading_binary_metadata_value)
-    server_call.premetadata()
-
-    metadata_accepted = self.completion_queue.get(_FUTURE)
-    self.assertIsNotNone(metadata_accepted)
-    self.assertEqual(_low.Event.Kind.METADATA_ACCEPTED, metadata_accepted.kind)
-    self.assertEqual(metadata_tag, metadata_accepted.tag)
-    metadata = dict(metadata_accepted.metadata)
-    self.assertIn(server_leading_metadata_key, metadata)
-    self.assertEqual(server_leading_metadata_value,
-                     metadata[server_leading_metadata_key])
-    self.assertIn(server_leading_binary_metadata_key, metadata)
-    self.assertEqual(server_leading_binary_metadata_value,
-                     metadata[server_leading_binary_metadata_key])
-
-    for datum in test_data:
-      client_call.write(datum, write_tag)
-      write_accepted = self.completion_queue.get(_FUTURE)
-      self.assertIsNotNone(write_accepted)
-      self.assertIs(write_accepted.kind, _low.Event.Kind.WRITE_ACCEPTED)
-      self.assertIs(write_accepted.tag, write_tag)
-      self.assertIs(write_accepted.write_accepted, True)
-
-      server_call.read(read_tag)
-      read_accepted = self.completion_queue.get(_FUTURE)
-      self.assertIsNotNone(read_accepted)
-      self.assertEqual(_low.Event.Kind.READ_ACCEPTED, read_accepted.kind)
-      self.assertEqual(read_tag, read_accepted.tag)
-      self.assertIsNotNone(read_accepted.bytes)
-      server_data.append(read_accepted.bytes)
-
-      server_call.write(read_accepted.bytes, write_tag)
-      write_accepted = self.completion_queue.get(_FUTURE)
-      self.assertIsNotNone(write_accepted)
-      self.assertEqual(_low.Event.Kind.WRITE_ACCEPTED, write_accepted.kind)
-      self.assertEqual(write_tag, write_accepted.tag)
-      self.assertTrue(write_accepted.write_accepted)
-
-      client_call.read(read_tag)
-      read_accepted = self.completion_queue.get(_FUTURE)
-      self.assertIsNotNone(read_accepted)
-      self.assertEqual(_low.Event.Kind.READ_ACCEPTED, read_accepted.kind)
-      self.assertEqual(read_tag, read_accepted.tag)
-      self.assertIsNotNone(read_accepted.bytes)
-      client_data.append(read_accepted.bytes)
-
-    client_call.complete(complete_tag)
-    complete_accepted = self.completion_queue.get(_FUTURE)
-    self.assertIsNotNone(complete_accepted)
-    self.assertIs(complete_accepted.kind, _low.Event.Kind.COMPLETE_ACCEPTED)
-    self.assertIs(complete_accepted.tag, complete_tag)
-    self.assertIs(complete_accepted.complete_accepted, True)
-
-    server_call.read(read_tag)
-    read_accepted = self.completion_queue.get(_FUTURE)
-    self.assertIsNotNone(read_accepted)
-    self.assertEqual(_low.Event.Kind.READ_ACCEPTED, read_accepted.kind)
-    self.assertEqual(read_tag, read_accepted.tag)
-    self.assertIsNone(read_accepted.bytes)
-
-    server_call.add_metadata(server_trailing_metadata_key,
-                             server_trailing_metadata_value)
-    server_call.add_metadata(server_trailing_binary_metadata_key,
-                             server_trailing_binary_metadata_value)
-
-    server_call.status(_low.Status(_low.Code.OK, details), status_tag)
-    server_terminal_event_one = self.completion_queue.get(_FUTURE)
-    server_terminal_event_two = self.completion_queue.get(_FUTURE)
-    if server_terminal_event_one.kind == _low.Event.Kind.COMPLETE_ACCEPTED:
-      status_accepted = server_terminal_event_one
-      rpc_accepted = server_terminal_event_two
-    else:
-      status_accepted = server_terminal_event_two
-      rpc_accepted = server_terminal_event_one
-    self.assertIsNotNone(status_accepted)
-    self.assertIsNotNone(rpc_accepted)
-    self.assertEqual(_low.Event.Kind.COMPLETE_ACCEPTED, status_accepted.kind)
-    self.assertEqual(status_tag, status_accepted.tag)
-    self.assertTrue(status_accepted.complete_accepted)
-    self.assertEqual(_low.Event.Kind.FINISH, rpc_accepted.kind)
-    self.assertEqual(finish_tag, rpc_accepted.tag)
-    self.assertEqual(_low.Status(_low.Code.OK, ''), rpc_accepted.status)
-
-    client_call.read(read_tag)
-    client_terminal_event_one = self.completion_queue.get(_FUTURE)
-    client_terminal_event_two = self.completion_queue.get(_FUTURE)
-    if client_terminal_event_one.kind == _low.Event.Kind.READ_ACCEPTED:
-      read_accepted = client_terminal_event_one
-      finish_accepted = client_terminal_event_two
-    else:
-      read_accepted = client_terminal_event_two
-      finish_accepted = client_terminal_event_one
-    self.assertIsNotNone(read_accepted)
-    self.assertIsNotNone(finish_accepted)
-    self.assertEqual(_low.Event.Kind.READ_ACCEPTED, read_accepted.kind)
-    self.assertEqual(read_tag, read_accepted.tag)
-    self.assertIsNone(read_accepted.bytes)
-    self.assertEqual(_low.Event.Kind.FINISH, finish_accepted.kind)
-    self.assertEqual(finish_tag, finish_accepted.tag)
-    self.assertEqual(_low.Status(_low.Code.OK, details), finish_accepted.status)
-    metadata = dict(finish_accepted.metadata)
-    self.assertIn(server_trailing_metadata_key, metadata)
-    self.assertEqual(server_trailing_metadata_value,
-                     metadata[server_trailing_metadata_key])
-    self.assertIn(server_trailing_binary_metadata_key, metadata)
-    self.assertEqual(server_trailing_binary_metadata_value,
-                     metadata[server_trailing_binary_metadata_key])
-
-    server_timeout_none_event = self.completion_queue.get(0)
-    self.assertIsNone(server_timeout_none_event)
-    client_timeout_none_event = self.completion_queue.get(0)
-    self.assertIsNone(client_timeout_none_event)
-
-    self.assertSequenceEqual(test_data, server_data)
-    self.assertSequenceEqual(test_data, client_data)
-
-  def testNoEcho(self):
-    self._perform_echo_test(())
-
-  def testOneByteEcho(self):
-    self._perform_echo_test([b'\x07'])
-
-  def testOneManyByteEcho(self):
-    self._perform_echo_test([_BYTE_SEQUENCE])
-
-  def testManyOneByteEchoes(self):
-    self._perform_echo_test(_BYTE_SEQUENCE)
-
-  def testManyManyByteEchoes(self):
-    self._perform_echo_test(_BYTE_SEQUENCE_SEQUENCE)
-
-class CancellationTest(unittest.TestCase):
-
-  def setUp(self):
-    self.host = 'localhost'
-
-    self.completion_queue = _low.CompletionQueue()
-    self.server = _low.Server(self.completion_queue)
-    port = self.server.add_http2_addr('[::]:0')
-    self.server.start()
-
-    self.channel = _low.Channel('%s:%d' % (self.host, port), None)
-
-=======
     self.server_completion_queue = _low.CompletionQueue()
     self.server = _low.Server(self.server_completion_queue, [])
     self.port = self.server.add_http2_port('[::]:0')
@@ -271,101 +45,10 @@
 
     self.server.start()
 
->>>>>>> 3d67c7cf
   def tearDown(self):
     self.server.shutdown()
     del self.client_channel
     del self.server
-<<<<<<< HEAD
-    self.completion_queue.stop()
-    while True:
-      event = self.completion_queue.get(0)
-      if event is not None and event.kind is _low.Event.Kind.STOP:
-        break
-
-  def testCancellation(self):
-    method = 'test method'
-    deadline = _FUTURE
-    metadata_tag = object()
-    client_finish_tag = object()
-    server_finish_tag = object()
-    write_tag = object()
-    service_tag = object()
-    read_tag = object()
-    test_data = _BYTE_SEQUENCE_SEQUENCE
-
-    server_data = []
-    client_data = []
-
-    client_call = _low.Call(self.channel, self.completion_queue,
-                            method, self.host, deadline)
-
-    client_call.invoke(self.completion_queue, metadata_tag, client_finish_tag)
-
-    self.server.service(service_tag)
-    service_accepted = self.completion_queue.get(_FUTURE)
-    server_call = service_accepted.service_acceptance.call
-
-    server_call.accept(self.completion_queue, server_finish_tag)
-    server_call.premetadata()
-
-    metadata_accepted = self.completion_queue.get(_FUTURE)
-    self.assertIsNotNone(metadata_accepted)
-
-    for datum in test_data:
-      client_call.write(datum, write_tag)
-      write_accepted = self.completion_queue.get(_FUTURE)
-
-      server_call.read(read_tag)
-      read_accepted = self.completion_queue.get(_FUTURE)
-      server_data.append(read_accepted.bytes)
-
-      server_call.write(read_accepted.bytes, write_tag)
-      write_accepted = self.completion_queue.get(_FUTURE)
-      self.assertIsNotNone(write_accepted)
-
-      client_call.read(read_tag)
-      read_accepted = self.completion_queue.get(_FUTURE)
-      client_data.append(read_accepted.bytes)
-
-    client_call.cancel()
-    # cancel() is idempotent.
-    client_call.cancel()
-    client_call.cancel()
-    client_call.cancel()
-
-    server_call.read(read_tag)
-
-    events = dict((ev.tag, ev) for ev in [
-        self.completion_queue.get(_FUTURE),
-        self.completion_queue.get(_FUTURE),
-        self.completion_queue.get(_FUTURE)])
-    read_accepted = events[read_tag]
-    rpc_accepted = events[server_finish_tag]
-    finish_event = events[client_finish_tag]
-    self.assertIsNotNone(read_accepted)
-    self.assertIsNotNone(rpc_accepted)
-    self.assertEqual(_low.Event.Kind.READ_ACCEPTED, read_accepted.kind)
-    self.assertIsNone(read_accepted.bytes)
-    self.assertEqual(_low.Event.Kind.FINISH, rpc_accepted.kind)
-    self.assertEqual(_low.Status(_low.Code.CANCELLED, ''), rpc_accepted.status)
-
-    self.assertEqual(_low.Event.Kind.FINISH, finish_event.kind)
-    self.assertEqual(_low.Status(_low.Code.CANCELLED, 'Cancelled'), 
-                                 finish_event.status)
-
-    server_timeout_none_event = self.completion_queue.get(0)
-    self.assertIsNone(server_timeout_none_event)
-    client_timeout_none_event = self.completion_queue.get(0)
-    self.assertIsNone(client_timeout_none_event)
-
-    self.assertSequenceEqual(test_data, server_data)
-    self.assertSequenceEqual(test_data, client_data)
-
-
-class ExpirationTest(unittest.TestCase):
-=======
->>>>>>> 3d67c7cf
 
     self.client_completion_queue.shutdown()
     while self.client_completion_queue.next().type != _types.EventType.QUEUE_SHUTDOWN:
