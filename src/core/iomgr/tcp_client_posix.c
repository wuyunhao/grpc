/*
 *
 * Copyright 2015, Google Inc.
 * All rights reserved.
 *
 * Redistribution and use in source and binary forms, with or without
 * modification, are permitted provided that the following conditions are
 * met:
 *
 *     * Redistributions of source code must retain the above copyright
 * notice, this list of conditions and the following disclaimer.
 *     * Redistributions in binary form must reproduce the above
 * copyright notice, this list of conditions and the following disclaimer
 * in the documentation and/or other materials provided with the
 * distribution.
 *     * Neither the name of Google Inc. nor the names of its
 * contributors may be used to endorse or promote products derived from
 * this software without specific prior written permission.
 *
 * THIS SOFTWARE IS PROVIDED BY THE COPYRIGHT HOLDERS AND CONTRIBUTORS
 * "AS IS" AND ANY EXPRESS OR IMPLIED WARRANTIES, INCLUDING, BUT NOT
 * LIMITED TO, THE IMPLIED WARRANTIES OF MERCHANTABILITY AND FITNESS FOR
 * A PARTICULAR PURPOSE ARE DISCLAIMED. IN NO EVENT SHALL THE COPYRIGHT
 * OWNER OR CONTRIBUTORS BE LIABLE FOR ANY DIRECT, INDIRECT, INCIDENTAL,
 * SPECIAL, EXEMPLARY, OR CONSEQUENTIAL DAMAGES (INCLUDING, BUT NOT
 * LIMITED TO, PROCUREMENT OF SUBSTITUTE GOODS OR SERVICES; LOSS OF USE,
 * DATA, OR PROFITS; OR BUSINESS INTERRUPTION) HOWEVER CAUSED AND ON ANY
 * THEORY OF LIABILITY, WHETHER IN CONTRACT, STRICT LIABILITY, OR TORT
 * (INCLUDING NEGLIGENCE OR OTHERWISE) ARISING IN ANY WAY OUT OF THE USE
 * OF THIS SOFTWARE, EVEN IF ADVISED OF THE POSSIBILITY OF SUCH DAMAGE.
 *
 */

#include <grpc/support/port_platform.h>

#ifdef GPR_POSIX_SOCKET

#include "src/core/iomgr/tcp_client.h"

#include <errno.h>
#include <netinet/in.h>
#include <string.h>
#include <unistd.h>

#include "src/core/iomgr/alarm.h"
#include "src/core/iomgr/iomgr_posix.h"
#include "src/core/iomgr/pollset_posix.h"
#include "src/core/iomgr/sockaddr_utils.h"
#include "src/core/iomgr/socket_utils_posix.h"
#include "src/core/iomgr/tcp_posix.h"
#include "src/core/support/string.h"
#include <grpc/support/alloc.h>
#include <grpc/support/log.h>
#include <grpc/support/time.h>

typedef struct {
  void (*cb)(void *arg, grpc_endpoint *tcp);
  void *cb_arg;
  gpr_mu mu;
  grpc_fd *fd;
  gpr_timespec deadline;
  grpc_alarm alarm;
  int refs;
  grpc_iomgr_closure write_closure;
} async_connect;

static int prepare_socket(const struct sockaddr *addr, int fd) {
  if (fd < 0) {
    goto error;
  }

  if (!grpc_set_socket_nonblocking(fd, 1) || !grpc_set_socket_cloexec(fd, 1) ||
      (addr->sa_family != AF_UNIX && !grpc_set_socket_low_latency(fd, 1)) ||
      !grpc_set_socket_no_sigpipe_if_possible(fd)) {
    gpr_log(GPR_ERROR, "Unable to configure socket %d: %s", fd,
            strerror(errno));
    goto error;
  }

  return 1;

error:
  if (fd >= 0) {
    close(fd);
  }
  return 0;
}

static void on_alarm(void *acp, int success) {
  int done;
  async_connect *ac = acp;
  gpr_mu_lock(&ac->mu);
  if (ac->fd != NULL && success) {
    grpc_fd_shutdown(ac->fd);
  }
  done = (--ac->refs == 0);
  gpr_mu_unlock(&ac->mu);
  if (done) {
    gpr_mu_destroy(&ac->mu);
    gpr_free(ac);
  }
}

static void on_writable(void *acp, int success) {
  async_connect *ac = acp;
  int so_error = 0;
  socklen_t so_error_size;
  int err;
  int fd = ac->fd->fd;
  int done;
  grpc_endpoint *ep = NULL;
  void (*cb)(void *arg, grpc_endpoint *tcp) = ac->cb;
  void *cb_arg = ac->cb_arg;

  grpc_alarm_cancel(&ac->alarm);

  if (success) {
    do {
      so_error_size = sizeof(so_error);
      err = getsockopt(fd, SOL_SOCKET, SO_ERROR, &so_error, &so_error_size);
    } while (err < 0 && errno == EINTR);
    if (err < 0) {
      gpr_log(GPR_ERROR, "getsockopt(ERROR): %s", strerror(errno));
      goto finish;
    } else if (so_error != 0) {
      if (so_error == ENOBUFS) {
        /* We will get one of these errors if we have run out of
           memory in the kernel for the data structures allocated
           when you connect a socket.  If this happens it is very
           likely that if we wait a little bit then try again the
           connection will work (since other programs or this
           program will close their network connections and free up
           memory).  This does _not_ indicate that there is anything
           wrong with the server we are connecting to, this is a
           local problem.

           If you are looking at this code, then chances are that
           your program or another program on the same computer
           opened too many network connections.  The "easy" fix:
           don't do that! */
        gpr_log(GPR_ERROR, "kernel out of buffers");
        grpc_fd_notify_on_write(ac->fd, &ac->write_closure);
        return;
      } else {
        switch (so_error) {
          case ECONNREFUSED:
            gpr_log(GPR_ERROR, "socket error: connection refused");
            break;
          default:
            gpr_log(GPR_ERROR, "socket error: %d", so_error);
            break;
        }
        goto finish;
      }
    } else {
      ep = grpc_tcp_create(ac->fd, GRPC_TCP_DEFAULT_READ_SLICE_SIZE);
      goto finish;
    }
  } else {
    gpr_log(GPR_ERROR, "on_writable failed during connect");
    goto finish;
  }

  abort();

finish:
  gpr_mu_lock(&ac->mu);
  if (!ep) {
    grpc_fd_orphan(ac->fd, NULL, NULL);
  }
  done = (--ac->refs == 0);
  gpr_mu_unlock(&ac->mu);
  if (done) {
    gpr_mu_destroy(&ac->mu);
    gpr_free(ac);
  }
  cb(cb_arg, ep);
}

void grpc_tcp_client_connect(void (*cb)(void *arg, grpc_endpoint *ep),
                             void *arg, grpc_pollset_set *interested_parties,
                             const struct sockaddr *addr, int addr_len,
                             gpr_timespec deadline) {
  int fd;
  grpc_dualstack_mode dsmode;
  int err;
  async_connect *ac;
  struct sockaddr_in6 addr6_v4mapped;
  struct sockaddr_in addr4_copy;
<<<<<<< HEAD
  grpc_fd *fdobj;
=======
  char *name;
  char *addr_str;
>>>>>>> fa275a97

  /* Use dualstack sockets where available. */
  if (grpc_sockaddr_to_v4mapped(addr, &addr6_v4mapped)) {
    addr = (const struct sockaddr *)&addr6_v4mapped;
    addr_len = sizeof(addr6_v4mapped);
  }

  fd = grpc_create_dualstack_socket(addr, SOCK_STREAM, 0, &dsmode);
  if (fd < 0) {
    gpr_log(GPR_ERROR, "Unable to create socket: %s", strerror(errno));
  }
  if (dsmode == GRPC_DSMODE_IPV4) {
    /* If we got an AF_INET socket, map the address back to IPv4. */
    GPR_ASSERT(grpc_sockaddr_is_v4mapped(addr, &addr4_copy));
    addr = (struct sockaddr *)&addr4_copy;
    addr_len = sizeof(addr4_copy);
  }
  if (!prepare_socket(addr, fd)) {
    cb(arg, NULL);
    return;
  }

  do {
    err = connect(fd, addr, addr_len);
  } while (err < 0 && errno == EINTR);

<<<<<<< HEAD
  fdobj = grpc_fd_create(fd);
  grpc_pollset_set_add_fd(interested_parties, fdobj);

  if (err >= 0) {
    cb(arg,
       grpc_tcp_create(fdobj, GRPC_TCP_DEFAULT_READ_SLICE_SIZE));
    return;
  }

  if (errno != EWOULDBLOCK && errno != EINPROGRESS) {
    gpr_log(GPR_ERROR, "connect error: %s", strerror(errno));
    grpc_fd_orphan(fdobj, NULL, NULL);
=======
  grpc_sockaddr_to_string(&addr_str, addr, 1);
  gpr_asprintf(&name, "tcp-client:%s", addr_str);

  if (err >= 0) {
    gpr_log(GPR_DEBUG, "instant connect");
    cb(arg, grpc_tcp_create(grpc_fd_create(fd, name),
                            GRPC_TCP_DEFAULT_READ_SLICE_SIZE));
    goto done;
  }

  if (errno != EWOULDBLOCK && errno != EINPROGRESS) {
    gpr_log(GPR_ERROR, "connect error to '%s': %s", addr_str, strerror(errno));
    close(fd);
>>>>>>> fa275a97
    cb(arg, NULL);
    goto done;
  }

  ac = gpr_malloc(sizeof(async_connect));
  ac->cb = cb;
  ac->cb_arg = arg;
<<<<<<< HEAD
  ac->fd = fdobj;
=======
  ac->fd = grpc_fd_create(fd, name);
>>>>>>> fa275a97
  gpr_mu_init(&ac->mu);
  ac->refs = 2;
  ac->write_closure.cb = on_writable;
  ac->write_closure.cb_arg = ac;

  grpc_alarm_init(&ac->alarm, deadline, on_alarm, ac, gpr_now());
  grpc_fd_notify_on_write(ac->fd, &ac->write_closure);

done:
  gpr_free(name);
  gpr_free(addr_str);
}

#endif<|MERGE_RESOLUTION|>--- conflicted
+++ resolved
@@ -187,12 +187,9 @@
   async_connect *ac;
   struct sockaddr_in6 addr6_v4mapped;
   struct sockaddr_in addr4_copy;
-<<<<<<< HEAD
   grpc_fd *fdobj;
-=======
   char *name;
   char *addr_str;
->>>>>>> fa275a97
 
   /* Use dualstack sockets where available. */
   if (grpc_sockaddr_to_v4mapped(addr, &addr6_v4mapped)) {
@@ -219,34 +216,21 @@
     err = connect(fd, addr, addr_len);
   } while (err < 0 && errno == EINTR);
 
-<<<<<<< HEAD
-  fdobj = grpc_fd_create(fd);
+  grpc_sockaddr_to_string(&addr_str, addr, 1);
+  gpr_asprintf(&name, "tcp-client:%s", addr_str);
+
+  fdobj = grpc_fd_create(fd, name);
   grpc_pollset_set_add_fd(interested_parties, fdobj);
 
   if (err >= 0) {
     cb(arg,
        grpc_tcp_create(fdobj, GRPC_TCP_DEFAULT_READ_SLICE_SIZE));
-    return;
+    goto done;
   }
 
   if (errno != EWOULDBLOCK && errno != EINPROGRESS) {
-    gpr_log(GPR_ERROR, "connect error: %s", strerror(errno));
+    gpr_log(GPR_ERROR, "connect error to '%s': %s", strerror(errno));
     grpc_fd_orphan(fdobj, NULL, NULL);
-=======
-  grpc_sockaddr_to_string(&addr_str, addr, 1);
-  gpr_asprintf(&name, "tcp-client:%s", addr_str);
-
-  if (err >= 0) {
-    gpr_log(GPR_DEBUG, "instant connect");
-    cb(arg, grpc_tcp_create(grpc_fd_create(fd, name),
-                            GRPC_TCP_DEFAULT_READ_SLICE_SIZE));
-    goto done;
-  }
-
-  if (errno != EWOULDBLOCK && errno != EINPROGRESS) {
-    gpr_log(GPR_ERROR, "connect error to '%s': %s", addr_str, strerror(errno));
-    close(fd);
->>>>>>> fa275a97
     cb(arg, NULL);
     goto done;
   }
@@ -254,18 +238,14 @@
   ac = gpr_malloc(sizeof(async_connect));
   ac->cb = cb;
   ac->cb_arg = arg;
-<<<<<<< HEAD
   ac->fd = fdobj;
-=======
-  ac->fd = grpc_fd_create(fd, name);
->>>>>>> fa275a97
   gpr_mu_init(&ac->mu);
   ac->refs = 2;
   ac->write_closure.cb = on_writable;
   ac->write_closure.cb_arg = ac;
 
+  grpc_fd_notify_on_write(ac->fd, &ac->write_closure);
   grpc_alarm_init(&ac->alarm, deadline, on_alarm, ac, gpr_now());
-  grpc_fd_notify_on_write(ac->fd, &ac->write_closure);
 
 done:
   gpr_free(name);
