--- conflicted
+++ resolved
@@ -360,14 +360,10 @@
 }
 
 int grpc_alarm_check(gpr_mu *drop_mu, gpr_timespec now, gpr_timespec *next) {
-<<<<<<< HEAD
+  GPR_ASSERT(now.clock_type == g_clock_type);
   return run_some_expired_alarms(
-      drop_mu, now, next,
-      gpr_time_cmp(now, gpr_inf_future(GPR_CLOCK_REALTIME)) != 0);
-=======
-  GPR_ASSERT(now.clock_type == g_clock_type);
-  return run_some_expired_alarms(drop_mu, now, next, 1);
->>>>>>> d1408e71
+      drop_mu, now, next, 
+      gpr_time_cmp(now, gpr_inf_future(now.clock_type)) != 0);
 }
 
 gpr_timespec grpc_alarm_list_next_timeout(void) {
