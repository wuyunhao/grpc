--- conflicted
+++ resolved
@@ -1183,7 +1183,7 @@
       if (stream_global->seen_error) {
         while ((bs = grpc_chttp2_incoming_frame_queue_pop(
                     &stream_global->incoming_frames)) != NULL) {
-          grpc_byte_stream_destroy(exec_ctx, bs);
+          incoming_byte_stream_destroy_locked(exec_ctx, NULL, NULL, bs);
         }
         if (stream_global->exceeded_metadata_size) {
           cancel_from_api(exec_ctx, transport_global, stream_global,
@@ -1219,22 +1219,15 @@
     }
     if (stream_global->recv_trailing_metadata_finished != NULL &&
         stream_global->read_closed && stream_global->write_closed) {
-<<<<<<< HEAD
       if (stream_global->seen_error) {
         while ((bs = grpc_chttp2_incoming_frame_queue_pop(
                     &stream_global->incoming_frames)) != NULL) {
-          grpc_byte_stream_destroy(exec_ctx, bs);
+          incoming_byte_stream_destroy_locked(exec_ctx, NULL, NULL, bs);
         }
         if (stream_global->exceeded_metadata_size) {
           cancel_from_api(exec_ctx, transport_global, stream_global,
                           GRPC_STATUS_RESOURCE_EXHAUSTED);
         }
-=======
-      while (stream_global->seen_error &&
-             (bs = grpc_chttp2_incoming_frame_queue_pop(
-                  &stream_global->incoming_frames)) != NULL) {
-        incoming_byte_stream_destroy_locked(exec_ctx, NULL, NULL, bs);
->>>>>>> 6b1afe1a
       }
       if (stream_global->all_incoming_byte_streams_finished) {
         grpc_chttp2_incoming_metadata_buffer_publish(
