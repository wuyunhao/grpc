/*
 *
 * Copyright 2015, Google Inc.
 * All rights reserved.
 *
 * Redistribution and use in source and binary forms, with or without
 * modification, are permitted provided that the following conditions are
 * met:
 *
 *     * Redistributions of source code must retain the above copyright
 * notice, this list of conditions and the following disclaimer.
 *     * Redistributions in binary form must reproduce the above
 * copyright notice, this list of conditions and the following disclaimer
 * in the documentation and/or other materials provided with the
 * distribution.
 *     * Neither the name of Google Inc. nor the names of its
 * contributors may be used to endorse or promote products derived from
 * this software without specific prior written permission.
 *
 * THIS SOFTWARE IS PROVIDED BY THE COPYRIGHT HOLDERS AND CONTRIBUTORS
 * "AS IS" AND ANY EXPRESS OR IMPLIED WARRANTIES, INCLUDING, BUT NOT
 * LIMITED TO, THE IMPLIED WARRANTIES OF MERCHANTABILITY AND FITNESS FOR
 * A PARTICULAR PURPOSE ARE DISCLAIMED. IN NO EVENT SHALL THE COPYRIGHT
 * OWNER OR CONTRIBUTORS BE LIABLE FOR ANY DIRECT, INDIRECT, INCIDENTAL,
 * SPECIAL, EXEMPLARY, OR CONSEQUENTIAL DAMAGES (INCLUDING, BUT NOT
 * LIMITED TO, PROCUREMENT OF SUBSTITUTE GOODS OR SERVICES; LOSS OF USE,
 * DATA, OR PROFITS; OR BUSINESS INTERRUPTION) HOWEVER CAUSED AND ON ANY
 * THEORY OF LIABILITY, WHETHER IN CONTRACT, STRICT LIABILITY, OR TORT
 * (INCLUDING NEGLIGENCE OR OTHERWISE) ARISING IN ANY WAY OUT OF THE USE
 * OF THIS SOFTWARE, EVEN IF ADVISED OF THE POSSIBILITY OF SUCH DAMAGE.
 *
 */

#include "src/core/lib/security/credentials/oauth2/oauth2_credentials.h"

#include <string.h>

#include "src/core/lib/security/util/json_util.h"
#include "src/core/lib/surface/api_trace.h"

#include <grpc/support/alloc.h>
#include <grpc/support/log.h>
#include <grpc/support/string_util.h>

//
// Auth Refresh Token.
//

int grpc_auth_refresh_token_is_valid(
    const grpc_auth_refresh_token *refresh_token) {
  return (refresh_token != NULL) &&
         strcmp(refresh_token->type, GRPC_AUTH_JSON_TYPE_INVALID);
}

grpc_auth_refresh_token grpc_auth_refresh_token_create_from_json(
    const grpc_json *json) {
  grpc_auth_refresh_token result;
  const char *prop_value;
  int success = 0;

  memset(&result, 0, sizeof(grpc_auth_refresh_token));
  result.type = GRPC_AUTH_JSON_TYPE_INVALID;
  if (json == NULL) {
    gpr_log(GPR_ERROR, "Invalid json.");
    goto end;
  }

  prop_value = grpc_json_get_string_property(json, "type");
  if (prop_value == NULL ||
      strcmp(prop_value, GRPC_AUTH_JSON_TYPE_AUTHORIZED_USER)) {
    goto end;
  }
  result.type = GRPC_AUTH_JSON_TYPE_AUTHORIZED_USER;

  if (!grpc_copy_json_string_property(json, "client_secret",
                                      &result.client_secret) ||
      !grpc_copy_json_string_property(json, "client_id", &result.client_id) ||
      !grpc_copy_json_string_property(json, "refresh_token",
                                      &result.refresh_token)) {
    goto end;
  }
  success = 1;

end:
  if (!success) grpc_auth_refresh_token_destruct(&result);
  return result;
}

grpc_auth_refresh_token grpc_auth_refresh_token_create_from_string(
    const char *json_string) {
  char *scratchpad = gpr_strdup(json_string);
  grpc_json *json = grpc_json_parse_string(scratchpad);
  grpc_auth_refresh_token result =
      grpc_auth_refresh_token_create_from_json(json);
  if (json != NULL) grpc_json_destroy(json);
  gpr_free(scratchpad);
  return result;
}

void grpc_auth_refresh_token_destruct(grpc_auth_refresh_token *refresh_token) {
  if (refresh_token == NULL) return;
  refresh_token->type = GRPC_AUTH_JSON_TYPE_INVALID;
  if (refresh_token->client_id != NULL) {
    gpr_free(refresh_token->client_id);
    refresh_token->client_id = NULL;
  }
  if (refresh_token->client_secret != NULL) {
    gpr_free(refresh_token->client_secret);
    refresh_token->client_secret = NULL;
  }
  if (refresh_token->refresh_token != NULL) {
    gpr_free(refresh_token->refresh_token);
    refresh_token->refresh_token = NULL;
  }
}

//
// Oauth2 Token Fetcher credentials.
//

static void oauth2_token_fetcher_destruct(grpc_call_credentials *creds) {
  grpc_oauth2_token_fetcher_credentials *c =
      (grpc_oauth2_token_fetcher_credentials *)creds;
  grpc_credentials_md_store_unref(c->access_token_md);
  gpr_mu_destroy(&c->mu);
  grpc_httpcli_context_destroy(&c->httpcli_context);
}

grpc_credentials_status
grpc_oauth2_token_fetcher_credentials_parse_server_response(
    const grpc_http_response *response, grpc_credentials_md_store **token_md,
    gpr_timespec *token_lifetime) {
  char *null_terminated_body = NULL;
  char *new_access_token = NULL;
  grpc_credentials_status status = GRPC_CREDENTIALS_OK;
  grpc_json *json = NULL;

  if (response == NULL) {
    gpr_log(GPR_ERROR, "Received NULL response.");
    status = GRPC_CREDENTIALS_ERROR;
    goto end;
  }

  if (response->body_length > 0) {
    null_terminated_body = gpr_malloc(response->body_length + 1);
    null_terminated_body[response->body_length] = '\0';
    memcpy(null_terminated_body, response->body, response->body_length);
  }

  if (response->status != 200) {
    gpr_log(GPR_ERROR, "Call to http server ended with error %d [%s].",
            response->status,
            null_terminated_body != NULL ? null_terminated_body : "");
    status = GRPC_CREDENTIALS_ERROR;
    goto end;
  } else {
    grpc_json *access_token = NULL;
    grpc_json *token_type = NULL;
    grpc_json *expires_in = NULL;
    grpc_json *ptr;
    json = grpc_json_parse_string(null_terminated_body);
    if (json == NULL) {
      gpr_log(GPR_ERROR, "Could not parse JSON from %s", null_terminated_body);
      status = GRPC_CREDENTIALS_ERROR;
      goto end;
    }
    if (json->type != GRPC_JSON_OBJECT) {
      gpr_log(GPR_ERROR, "Response should be a JSON object");
      status = GRPC_CREDENTIALS_ERROR;
      goto end;
    }
    for (ptr = json->child; ptr; ptr = ptr->next) {
      if (strcmp(ptr->key, "access_token") == 0) {
        access_token = ptr;
      } else if (strcmp(ptr->key, "token_type") == 0) {
        token_type = ptr;
      } else if (strcmp(ptr->key, "expires_in") == 0) {
        expires_in = ptr;
      }
    }
    if (access_token == NULL || access_token->type != GRPC_JSON_STRING) {
      gpr_log(GPR_ERROR, "Missing or invalid access_token in JSON.");
      status = GRPC_CREDENTIALS_ERROR;
      goto end;
    }
    if (token_type == NULL || token_type->type != GRPC_JSON_STRING) {
      gpr_log(GPR_ERROR, "Missing or invalid token_type in JSON.");
      status = GRPC_CREDENTIALS_ERROR;
      goto end;
    }
    if (expires_in == NULL || expires_in->type != GRPC_JSON_NUMBER) {
      gpr_log(GPR_ERROR, "Missing or invalid expires_in in JSON.");
      status = GRPC_CREDENTIALS_ERROR;
      goto end;
    }
    gpr_asprintf(&new_access_token, "%s %s", token_type->value,
                 access_token->value);
    token_lifetime->tv_sec = strtol(expires_in->value, NULL, 10);
    token_lifetime->tv_nsec = 0;
    token_lifetime->clock_type = GPR_TIMESPAN;
    if (*token_md != NULL) grpc_credentials_md_store_unref(*token_md);
    *token_md = grpc_credentials_md_store_create(1);
    grpc_credentials_md_store_add_cstrings(
        *token_md, GRPC_AUTHORIZATION_METADATA_KEY, new_access_token);
    status = GRPC_CREDENTIALS_OK;
  }

end:
  if (status != GRPC_CREDENTIALS_OK && (*token_md != NULL)) {
    grpc_credentials_md_store_unref(*token_md);
    *token_md = NULL;
  }
  if (null_terminated_body != NULL) gpr_free(null_terminated_body);
  if (new_access_token != NULL) gpr_free(new_access_token);
  if (json != NULL) grpc_json_destroy(json);
  return status;
}

static void on_oauth2_token_fetcher_http_response(grpc_exec_ctx *exec_ctx,
                                                  void *user_data,
                                                  grpc_error *error) {
  grpc_credentials_metadata_request *r =
      (grpc_credentials_metadata_request *)user_data;
  grpc_oauth2_token_fetcher_credentials *c =
      (grpc_oauth2_token_fetcher_credentials *)r->creds;
  gpr_timespec token_lifetime;
  grpc_credentials_status status;

  GRPC_LOG_IF_ERROR("oauth_fetch", GRPC_ERROR_REF(error));

  gpr_mu_lock(&c->mu);
  status = grpc_oauth2_token_fetcher_credentials_parse_server_response(
      &r->response, &c->access_token_md, &token_lifetime);
  if (status == GRPC_CREDENTIALS_OK) {
    c->token_expiration =
        gpr_time_add(gpr_now(GPR_CLOCK_REALTIME), token_lifetime);
    r->cb(exec_ctx, r->user_data, c->access_token_md->entries,
          c->access_token_md->num_entries, GRPC_CREDENTIALS_OK, NULL);
  } else {
    c->token_expiration = gpr_inf_past(GPR_CLOCK_REALTIME);
    r->cb(exec_ctx, r->user_data, NULL, 0, status,
          "Error occured when fetching oauth2 token.");
  }
  gpr_mu_unlock(&c->mu);
  grpc_credentials_metadata_request_destroy(r);
}

static void oauth2_token_fetcher_get_request_metadata(
    grpc_exec_ctx *exec_ctx, grpc_call_credentials *creds,
    grpc_polling_entity *pollent, grpc_auth_metadata_context context,
    grpc_credentials_metadata_cb cb, void *user_data) {
  grpc_oauth2_token_fetcher_credentials *c =
      (grpc_oauth2_token_fetcher_credentials *)creds;
  gpr_timespec refresh_threshold = gpr_time_from_seconds(
      GRPC_SECURE_TOKEN_REFRESH_THRESHOLD_SECS, GPR_TIMESPAN);
  grpc_credentials_md_store *cached_access_token_md = NULL;
  {
    gpr_mu_lock(&c->mu);
    if (c->access_token_md != NULL &&
        (gpr_time_cmp(
             gpr_time_sub(c->token_expiration, gpr_now(GPR_CLOCK_REALTIME)),
             refresh_threshold) > 0)) {
      cached_access_token_md =
          grpc_credentials_md_store_ref(c->access_token_md);
    }
    gpr_mu_unlock(&c->mu);
  }
  if (cached_access_token_md != NULL) {
    cb(exec_ctx, user_data, cached_access_token_md->entries,
       cached_access_token_md->num_entries, GRPC_CREDENTIALS_OK, NULL);
    grpc_credentials_md_store_unref(cached_access_token_md);
  } else {
    c->fetch_func(
        exec_ctx,
        grpc_credentials_metadata_request_create(creds, cb, user_data),
        &c->httpcli_context, pollent, on_oauth2_token_fetcher_http_response,
        gpr_time_add(gpr_now(GPR_CLOCK_REALTIME), refresh_threshold));
  }
}

static void init_oauth2_token_fetcher(grpc_oauth2_token_fetcher_credentials *c,
                                      grpc_fetch_oauth2_func fetch_func) {
  memset(c, 0, sizeof(grpc_oauth2_token_fetcher_credentials));
  c->base.type = GRPC_CALL_CREDENTIALS_TYPE_OAUTH2;
  gpr_ref_init(&c->base.refcount, 1);
  gpr_mu_init(&c->mu);
  c->token_expiration = gpr_inf_past(GPR_CLOCK_REALTIME);
  c->fetch_func = fetch_func;
  grpc_httpcli_context_init(&c->httpcli_context);
}

//
//  Google Compute Engine credentials.
//

static grpc_call_credentials_vtable compute_engine_vtable = {
    oauth2_token_fetcher_destruct, oauth2_token_fetcher_get_request_metadata};

static void compute_engine_fetch_oauth2(
    grpc_exec_ctx *exec_ctx, grpc_credentials_metadata_request *metadata_req,
<<<<<<< HEAD
    grpc_httpcli_context *httpcli_context, grpc_pollset *pollset,
=======
    grpc_httpcli_context *httpcli_context, grpc_polling_entity *pollent,
>>>>>>> a5596db1
    grpc_iomgr_cb_func response_cb, gpr_timespec deadline) {
  grpc_http_header header = {"Metadata-Flavor", "Google"};
  grpc_httpcli_request request;
  memset(&request, 0, sizeof(grpc_httpcli_request));
  request.host = GRPC_COMPUTE_ENGINE_METADATA_HOST;
  request.http.path = GRPC_COMPUTE_ENGINE_METADATA_TOKEN_PATH;
  request.http.hdr_count = 1;
  request.http.hdrs = &header;
<<<<<<< HEAD
  grpc_httpcli_get(exec_ctx, httpcli_context, pollset, &request, deadline,
=======
  grpc_httpcli_get(exec_ctx, httpcli_context, pollent, &request, deadline,
>>>>>>> a5596db1
                   grpc_closure_create(response_cb, metadata_req),
                   &metadata_req->response);
}

grpc_call_credentials *grpc_google_compute_engine_credentials_create(
    void *reserved) {
  grpc_oauth2_token_fetcher_credentials *c =
      gpr_malloc(sizeof(grpc_oauth2_token_fetcher_credentials));
  GRPC_API_TRACE("grpc_compute_engine_credentials_create(reserved=%p)", 1,
                 (reserved));
  GPR_ASSERT(reserved == NULL);
  init_oauth2_token_fetcher(c, compute_engine_fetch_oauth2);
  c->base.vtable = &compute_engine_vtable;
  return &c->base;
}

//
// Google Refresh Token credentials.
//

static void refresh_token_destruct(grpc_call_credentials *creds) {
  grpc_google_refresh_token_credentials *c =
      (grpc_google_refresh_token_credentials *)creds;
  grpc_auth_refresh_token_destruct(&c->refresh_token);
  oauth2_token_fetcher_destruct(&c->base.base);
}

static grpc_call_credentials_vtable refresh_token_vtable = {
    refresh_token_destruct, oauth2_token_fetcher_get_request_metadata};

static void refresh_token_fetch_oauth2(
    grpc_exec_ctx *exec_ctx, grpc_credentials_metadata_request *metadata_req,
<<<<<<< HEAD
    grpc_httpcli_context *httpcli_context, grpc_pollset *pollset,
=======
    grpc_httpcli_context *httpcli_context, grpc_polling_entity *pollent,
>>>>>>> a5596db1
    grpc_iomgr_cb_func response_cb, gpr_timespec deadline) {
  grpc_google_refresh_token_credentials *c =
      (grpc_google_refresh_token_credentials *)metadata_req->creds;
  grpc_http_header header = {"Content-Type",
                             "application/x-www-form-urlencoded"};
  grpc_httpcli_request request;
  char *body = NULL;
  gpr_asprintf(&body, GRPC_REFRESH_TOKEN_POST_BODY_FORMAT_STRING,
               c->refresh_token.client_id, c->refresh_token.client_secret,
               c->refresh_token.refresh_token);
  memset(&request, 0, sizeof(grpc_httpcli_request));
  request.host = GRPC_GOOGLE_OAUTH2_SERVICE_HOST;
  request.http.path = GRPC_GOOGLE_OAUTH2_SERVICE_TOKEN_PATH;
  request.http.hdr_count = 1;
  request.http.hdrs = &header;
  request.handshaker = &grpc_httpcli_ssl;
<<<<<<< HEAD
  grpc_httpcli_post(exec_ctx, httpcli_context, pollset, &request, body,
=======
  grpc_httpcli_post(exec_ctx, httpcli_context, pollent, &request, body,
>>>>>>> a5596db1
                    strlen(body), deadline,
                    grpc_closure_create(response_cb, metadata_req),
                    &metadata_req->response);
  gpr_free(body);
}

grpc_call_credentials *
grpc_refresh_token_credentials_create_from_auth_refresh_token(
    grpc_auth_refresh_token refresh_token) {
  grpc_google_refresh_token_credentials *c;
  if (!grpc_auth_refresh_token_is_valid(&refresh_token)) {
    gpr_log(GPR_ERROR, "Invalid input for refresh token credentials creation");
    return NULL;
  }
  c = gpr_malloc(sizeof(grpc_google_refresh_token_credentials));
  memset(c, 0, sizeof(grpc_google_refresh_token_credentials));
  init_oauth2_token_fetcher(&c->base, refresh_token_fetch_oauth2);
  c->base.base.vtable = &refresh_token_vtable;
  c->refresh_token = refresh_token;
  return &c->base.base;
}

grpc_call_credentials *grpc_google_refresh_token_credentials_create(
    const char *json_refresh_token, void *reserved) {
  GRPC_API_TRACE(
      "grpc_refresh_token_credentials_create(json_refresh_token=%s, "
      "reserved=%p)",
      2, (json_refresh_token, reserved));
  GPR_ASSERT(reserved == NULL);
  return grpc_refresh_token_credentials_create_from_auth_refresh_token(
      grpc_auth_refresh_token_create_from_string(json_refresh_token));
}

//
// Oauth2 Access Token credentials.
//

static void access_token_destruct(grpc_call_credentials *creds) {
  grpc_access_token_credentials *c = (grpc_access_token_credentials *)creds;
  grpc_credentials_md_store_unref(c->access_token_md);
}

static void access_token_get_request_metadata(
    grpc_exec_ctx *exec_ctx, grpc_call_credentials *creds,
    grpc_polling_entity *pollent, grpc_auth_metadata_context context,
    grpc_credentials_metadata_cb cb, void *user_data) {
  grpc_access_token_credentials *c = (grpc_access_token_credentials *)creds;
  cb(exec_ctx, user_data, c->access_token_md->entries, 1, GRPC_CREDENTIALS_OK,
     NULL);
}

static grpc_call_credentials_vtable access_token_vtable = {
    access_token_destruct, access_token_get_request_metadata};

grpc_call_credentials *grpc_access_token_credentials_create(
    const char *access_token, void *reserved) {
  grpc_access_token_credentials *c =
      gpr_malloc(sizeof(grpc_access_token_credentials));
  char *token_md_value;
  GRPC_API_TRACE(
      "grpc_access_token_credentials_create(access_token=%s, "
      "reserved=%p)",
      2, (access_token, reserved));
  GPR_ASSERT(reserved == NULL);
  memset(c, 0, sizeof(grpc_access_token_credentials));
  c->base.type = GRPC_CALL_CREDENTIALS_TYPE_OAUTH2;
  c->base.vtable = &access_token_vtable;
  gpr_ref_init(&c->base.refcount, 1);
  c->access_token_md = grpc_credentials_md_store_create(1);
  gpr_asprintf(&token_md_value, "Bearer %s", access_token);
  grpc_credentials_md_store_add_cstrings(
      c->access_token_md, GRPC_AUTHORIZATION_METADATA_KEY, token_md_value);
  gpr_free(token_md_value);
  return &c->base;
}<|MERGE_RESOLUTION|>--- conflicted
+++ resolved
@@ -298,11 +298,7 @@
 
 static void compute_engine_fetch_oauth2(
     grpc_exec_ctx *exec_ctx, grpc_credentials_metadata_request *metadata_req,
-<<<<<<< HEAD
-    grpc_httpcli_context *httpcli_context, grpc_pollset *pollset,
-=======
     grpc_httpcli_context *httpcli_context, grpc_polling_entity *pollent,
->>>>>>> a5596db1
     grpc_iomgr_cb_func response_cb, gpr_timespec deadline) {
   grpc_http_header header = {"Metadata-Flavor", "Google"};
   grpc_httpcli_request request;
@@ -311,11 +307,7 @@
   request.http.path = GRPC_COMPUTE_ENGINE_METADATA_TOKEN_PATH;
   request.http.hdr_count = 1;
   request.http.hdrs = &header;
-<<<<<<< HEAD
-  grpc_httpcli_get(exec_ctx, httpcli_context, pollset, &request, deadline,
-=======
   grpc_httpcli_get(exec_ctx, httpcli_context, pollent, &request, deadline,
->>>>>>> a5596db1
                    grpc_closure_create(response_cb, metadata_req),
                    &metadata_req->response);
 }
@@ -348,11 +340,7 @@
 
 static void refresh_token_fetch_oauth2(
     grpc_exec_ctx *exec_ctx, grpc_credentials_metadata_request *metadata_req,
-<<<<<<< HEAD
-    grpc_httpcli_context *httpcli_context, grpc_pollset *pollset,
-=======
     grpc_httpcli_context *httpcli_context, grpc_polling_entity *pollent,
->>>>>>> a5596db1
     grpc_iomgr_cb_func response_cb, gpr_timespec deadline) {
   grpc_google_refresh_token_credentials *c =
       (grpc_google_refresh_token_credentials *)metadata_req->creds;
@@ -369,11 +357,7 @@
   request.http.hdr_count = 1;
   request.http.hdrs = &header;
   request.handshaker = &grpc_httpcli_ssl;
-<<<<<<< HEAD
-  grpc_httpcli_post(exec_ctx, httpcli_context, pollset, &request, body,
-=======
   grpc_httpcli_post(exec_ctx, httpcli_context, pollent, &request, body,
->>>>>>> a5596db1
                     strlen(body), deadline,
                     grpc_closure_create(response_cb, metadata_req),
                     &metadata_req->response);
