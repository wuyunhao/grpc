/*
 *
 * Copyright 2015, Google Inc.
 * All rights reserved.
 *
 * Redistribution and use in source and binary forms, with or without
 * modification, are permitted provided that the following conditions are
 * met:
 *
 *     * Redistributions of source code must retain the above copyright
 * notice, this list of conditions and the following disclaimer.
 *     * Redistributions in binary form must reproduce the above
 * copyright notice, this list of conditions and the following disclaimer
 * in the documentation and/or other materials provided with the
 * distribution.
 *     * Neither the name of Google Inc. nor the names of its
 * contributors may be used to endorse or promote products derived from
 * this software without specific prior written permission.
 *
 * THIS SOFTWARE IS PROVIDED BY THE COPYRIGHT HOLDERS AND CONTRIBUTORS
 * "AS IS" AND ANY EXPRESS OR IMPLIED WARRANTIES, INCLUDING, BUT NOT
 * LIMITED TO, THE IMPLIED WARRANTIES OF MERCHANTABILITY AND FITNESS FOR
 * A PARTICULAR PURPOSE ARE DISCLAIMED. IN NO EVENT SHALL THE COPYRIGHT
 * OWNER OR CONTRIBUTORS BE LIABLE FOR ANY DIRECT, INDIRECT, INCIDENTAL,
 * SPECIAL, EXEMPLARY, OR CONSEQUENTIAL DAMAGES (INCLUDING, BUT NOT
 * LIMITED TO, PROCUREMENT OF SUBSTITUTE GOODS OR SERVICES; LOSS OF USE,
 * DATA, OR PROFITS; OR BUSINESS INTERRUPTION) HOWEVER CAUSED AND ON ANY
 * THEORY OF LIABILITY, WHETHER IN CONTRACT, STRICT LIABILITY, OR TORT
 * (INCLUDING NEGLIGENCE OR OTHERWISE) ARISING IN ANY WAY OUT OF THE USE
 * OF THIS SOFTWARE, EVEN IF ADVISED OF THE POSSIBILITY OF SUCH DAMAGE.
 *
 */

#ifndef GRPC_INTERNAL_CORE_CHTTP2_INTERNAL_H
#define GRPC_INTERNAL_CORE_CHTTP2_INTERNAL_H

#include "src/core/iomgr/endpoint.h"
#include "src/core/transport/chttp2/frame.h"
#include "src/core/transport/chttp2/frame_data.h"
#include "src/core/transport/chttp2/frame_goaway.h"
#include "src/core/transport/chttp2/frame_ping.h"
#include "src/core/transport/chttp2/frame_rst_stream.h"
#include "src/core/transport/chttp2/frame_settings.h"
#include "src/core/transport/chttp2/frame_window_update.h"
#include "src/core/transport/chttp2/hpack_parser.h"
#include "src/core/transport/chttp2/incoming_metadata.h"
#include "src/core/transport/chttp2/stream_encoder.h"
#include "src/core/transport/chttp2/stream_map.h"
#include "src/core/transport/connectivity_state.h"
#include "src/core/transport/transport_impl.h"

typedef struct grpc_chttp2_transport grpc_chttp2_transport;
typedef struct grpc_chttp2_stream grpc_chttp2_stream;

/* streams are kept in various linked lists depending on what things need to
   happen to them... this enum labels each list */
typedef enum {
  GRPC_CHTTP2_LIST_ALL_STREAMS,
  GRPC_CHTTP2_LIST_READ_WRITE_STATE_CHANGED,
  GRPC_CHTTP2_LIST_WRITABLE,
  GRPC_CHTTP2_LIST_WRITING,
  GRPC_CHTTP2_LIST_WRITTEN,
  GRPC_CHTTP2_LIST_WRITABLE_WINDOW_UPDATE,
  GRPC_CHTTP2_LIST_PARSING_SEEN,
  GRPC_CHTTP2_LIST_CLOSED_WAITING_FOR_PARSING,
  GRPC_CHTTP2_LIST_CANCELLED_WAITING_FOR_WRITING,
  GRPC_CHTTP2_LIST_INCOMING_WINDOW_UPDATED,
  /** streams that are waiting to start because there are too many concurrent
      streams on the connection */
  GRPC_CHTTP2_LIST_WAITING_FOR_CONCURRENCY,
  STREAM_LIST_COUNT /* must be last */
} grpc_chttp2_stream_list_id;

/* deframer state for the overall http2 stream of bytes */
typedef enum {
  /* prefix: one entry per http2 connection prefix byte */
  GRPC_DTS_CLIENT_PREFIX_0 = 0,
  GRPC_DTS_CLIENT_PREFIX_1,
  GRPC_DTS_CLIENT_PREFIX_2,
  GRPC_DTS_CLIENT_PREFIX_3,
  GRPC_DTS_CLIENT_PREFIX_4,
  GRPC_DTS_CLIENT_PREFIX_5,
  GRPC_DTS_CLIENT_PREFIX_6,
  GRPC_DTS_CLIENT_PREFIX_7,
  GRPC_DTS_CLIENT_PREFIX_8,
  GRPC_DTS_CLIENT_PREFIX_9,
  GRPC_DTS_CLIENT_PREFIX_10,
  GRPC_DTS_CLIENT_PREFIX_11,
  GRPC_DTS_CLIENT_PREFIX_12,
  GRPC_DTS_CLIENT_PREFIX_13,
  GRPC_DTS_CLIENT_PREFIX_14,
  GRPC_DTS_CLIENT_PREFIX_15,
  GRPC_DTS_CLIENT_PREFIX_16,
  GRPC_DTS_CLIENT_PREFIX_17,
  GRPC_DTS_CLIENT_PREFIX_18,
  GRPC_DTS_CLIENT_PREFIX_19,
  GRPC_DTS_CLIENT_PREFIX_20,
  GRPC_DTS_CLIENT_PREFIX_21,
  GRPC_DTS_CLIENT_PREFIX_22,
  GRPC_DTS_CLIENT_PREFIX_23,
  /* frame header byte 0... */
  /* must follow from the prefix states */
  GRPC_DTS_FH_0,
  GRPC_DTS_FH_1,
  GRPC_DTS_FH_2,
  GRPC_DTS_FH_3,
  GRPC_DTS_FH_4,
  GRPC_DTS_FH_5,
  GRPC_DTS_FH_6,
  GRPC_DTS_FH_7,
  /* ... frame header byte 8 */
  GRPC_DTS_FH_8,
  /* inside a http2 frame */
  GRPC_DTS_FRAME
} grpc_chttp2_deframe_transport_state;

typedef enum {
  GRPC_WRITE_STATE_OPEN,
  GRPC_WRITE_STATE_QUEUED_CLOSE,
  GRPC_WRITE_STATE_SENT_CLOSE
} grpc_chttp2_write_state;

typedef enum {
  GRPC_DONT_SEND_CLOSED = 0,
  GRPC_SEND_CLOSED,
  GRPC_SEND_CLOSED_WITH_RST_STREAM
} grpc_chttp2_send_closed;

typedef struct {
  grpc_chttp2_stream *head;
  grpc_chttp2_stream *tail;
} grpc_chttp2_stream_list;

typedef struct {
  grpc_chttp2_stream *next;
  grpc_chttp2_stream *prev;
} grpc_chttp2_stream_link;

/* We keep several sets of connection wide parameters */
typedef enum {
  /* The settings our peer has asked for (and we have acked) */
  GRPC_PEER_SETTINGS = 0,
  /* The settings we'd like to have */
  GRPC_LOCAL_SETTINGS,
  /* The settings we've published to our peer */
  GRPC_SENT_SETTINGS,
  /* The settings the peer has acked */
  GRPC_ACKED_SETTINGS,
  GRPC_NUM_SETTING_SETS
} grpc_chttp2_setting_set;

/* Outstanding ping request data */
typedef struct grpc_chttp2_outstanding_ping {
  gpr_uint8 id[8];
  grpc_iomgr_closure *on_recv;
  struct grpc_chttp2_outstanding_ping *next;
  struct grpc_chttp2_outstanding_ping *prev;
} grpc_chttp2_outstanding_ping;

typedef struct {
  /** data to write next write */
  gpr_slice_buffer qbuf;
  /** queued callbacks */
  grpc_iomgr_closure *pending_closures_head;
  grpc_iomgr_closure *pending_closures_tail;

  /** window available for us to send to peer */
  gpr_uint32 outgoing_window;
  /** window available for peer to send to us - updated after parse */
  gpr_uint32 incoming_window;
  /** how much window would we like to have for incoming_window */
  gpr_uint32 connection_window_target;

  /** have we seen a goaway */
  gpr_uint8 seen_goaway;
<<<<<<< HEAD
=======
  /** have we sent a goaway */
  gpr_uint8 sent_goaway;
>>>>>>> e822963e

  /** is this transport a client? */
  gpr_uint8 is_client;
  /** are the local settings dirty and need to be sent? */
  gpr_uint8 dirtied_local_settings;
  /** have local settings been sent? */
  gpr_uint8 sent_local_settings;
  /** bitmask of setting indexes to send out */
  gpr_uint32 force_send_settings;
  /** settings values */
  gpr_uint32 settings[GRPC_NUM_SETTING_SETS][GRPC_CHTTP2_NUM_SETTINGS];

  /** what is the next stream id to be allocated by this peer?
      copied to next_stream_id in parsing when parsing commences */
  gpr_uint32 next_stream_id;

  /** last received stream id */
  gpr_uint32 last_incoming_stream_id;

  /** pings awaiting responses */
  grpc_chttp2_outstanding_ping pings;
  /** next payload for an outgoing ping */
  gpr_uint64 ping_counter;

  /** concurrent stream count: updated when not parsing,
      so this is a strict over-estimation on the client */
  gpr_uint32 concurrent_stream_count;
} grpc_chttp2_transport_global;

typedef struct {
  /** data to write now */
  gpr_slice_buffer outbuf;
  /** hpack encoding */
  grpc_chttp2_hpack_compressor hpack_compressor;
  /** is this a client? */
  gpr_uint8 is_client;
} grpc_chttp2_transport_writing;

struct grpc_chttp2_transport_parsing {
  /** is this transport a client? (boolean) */
  gpr_uint8 is_client;

  /** were settings updated? */
  gpr_uint8 settings_updated;
  /** was a settings ack received? */
  gpr_uint8 settings_ack_received;
  /** was a goaway frame received? */
  gpr_uint8 goaway_received;

  /** initial window change */
  gpr_int64 initial_window_update;

  /** data to write later - after parsing */
  gpr_slice_buffer qbuf;
  /* metadata object cache */
  grpc_mdstr *str_grpc_timeout;
  /** parser for headers */
  grpc_chttp2_hpack_parser hpack_parser;
  /** simple one shot parsers */
  union {
    grpc_chttp2_window_update_parser window_update;
    grpc_chttp2_settings_parser settings;
    grpc_chttp2_ping_parser ping;
    grpc_chttp2_rst_stream_parser rst_stream;
  } simple;
  /** parser for goaway frames */
  grpc_chttp2_goaway_parser goaway_parser;

  /** window available for peer to send to us */
  gpr_uint32 incoming_window;
  gpr_uint32 incoming_window_delta;

  /** next stream id available at the time of beginning parsing */
  gpr_uint32 next_stream_id;
  gpr_uint32 last_incoming_stream_id;

  /* deframing */
  grpc_chttp2_deframe_transport_state deframe_state;
  gpr_uint8 incoming_frame_type;
  gpr_uint8 incoming_frame_flags;
  gpr_uint8 header_eof;
  gpr_uint32 expect_continuation_stream_id;
  gpr_uint32 incoming_frame_size;
  gpr_uint32 incoming_stream_id;

  /* active parser */
  void *parser_data;
  grpc_chttp2_stream_parsing *incoming_stream;
  grpc_chttp2_parse_error (*parser)(
      void *parser_user_data, grpc_chttp2_transport_parsing *transport_parsing,
      grpc_chttp2_stream_parsing *stream_parsing, gpr_slice slice, int is_last);

  /* received settings */
  gpr_uint32 settings[GRPC_CHTTP2_NUM_SETTINGS];

  /* goaway data */
  grpc_status_code goaway_error;
  gpr_uint32 goaway_last_stream_index;
  gpr_slice goaway_text;

  gpr_uint64 outgoing_window_update;

  /** pings awaiting responses */
  grpc_chttp2_outstanding_ping pings;
};

struct grpc_chttp2_transport {
  grpc_transport base; /* must be first */
  grpc_endpoint *ep;
  grpc_mdctx *metadata_context;
  gpr_refcount refs;

  gpr_mu mu;

  /** is the transport destroying itself? */
  gpr_uint8 destroying;
  /** has the upper layer closed the transport? */
  gpr_uint8 closed;

  /** is a thread currently writing */
  gpr_uint8 writing_active;
  /** is a thread currently parsing */
  gpr_uint8 parsing_active;

  /** is there a read request to the endpoint outstanding? */
  gpr_uint8 endpoint_reading;

  /** various lists of streams */
  grpc_chttp2_stream_list lists[STREAM_LIST_COUNT];

  /** global state for reading/writing */
  grpc_chttp2_transport_global global;
  /** state only accessible by the chain of execution that
      set writing_active=1 */
  grpc_chttp2_transport_writing writing;
  /** state only accessible by the chain of execution that
      set parsing_active=1 */
  grpc_chttp2_transport_parsing parsing;

  /** maps stream id to grpc_chttp2_stream objects;
      owned by the parsing thread when parsing */
  grpc_chttp2_stream_map parsing_stream_map;

  /** streams created by the client (possibly during parsing);
      merged with parsing_stream_map during unlock when no
      parsing is occurring */
  grpc_chttp2_stream_map new_stream_map;

  /** closure to execute writing */
  grpc_iomgr_closure writing_action;
  /** closure to start reading from the endpoint */
  grpc_iomgr_closure reading_action;

  /** address to place a newly accepted stream - set and unset by
      grpc_chttp2_parsing_accept_stream; used by init_stream to
      publish the accepted server stream */
  grpc_chttp2_stream **accepting_stream;

  struct {
    /* accept stream callback */
    void (*accept_stream)(void *user_data, grpc_transport *transport,
                          const void *server_data);
    void *accept_stream_user_data;

    /** connectivity tracking */
    grpc_connectivity_state_tracker state_tracker;
  } channel_callback;
};

typedef struct {
  /** HTTP2 stream id for this stream, or zero if one has not been assigned */
  gpr_uint32 id;

  grpc_iomgr_closure *send_done_closure;
  grpc_iomgr_closure *recv_done_closure;

  /** window available for us to send to peer */
  gpr_int64 outgoing_window;
  /** window available for peer to send to us - updated after parse */
  gpr_uint32 incoming_window;
  /** stream ops the transport user would like to send */
  grpc_stream_op_buffer *outgoing_sopb;
  /** when the application requests writes be closed, the write_closed is
      'queued'; when the close is flow controlled into the send path, we are
      'sending' it; when the write has been performed it is 'sent' */
  grpc_chttp2_write_state write_state;
  /** is this stream closed (boolean) */
  gpr_uint8 read_closed;
  /** has this stream been cancelled? (boolean) */
  gpr_uint8 cancelled;
  grpc_status_code cancelled_status;
  /** have we told the upper layer that this stream is cancelled? */
  gpr_uint8 published_cancelled;
  /** is this stream in the stream map? (boolean) */
  gpr_uint8 in_stream_map;

  /** stream state already published to the upper layer */
  grpc_stream_state published_state;
  /** address to publish next stream state to */
  grpc_stream_state *publish_state;
  /** pointer to sop buffer to fill in with new stream ops */
  grpc_stream_op_buffer *publish_sopb;
  grpc_stream_op_buffer incoming_sopb;

  /** incoming metadata */
  grpc_chttp2_incoming_metadata_buffer incoming_metadata;
  grpc_chttp2_incoming_metadata_live_op_buffer outstanding_metadata;
} grpc_chttp2_stream_global;

typedef struct {
  /** HTTP2 stream id for this stream, or zero if one has not been assigned */
  gpr_uint32 id;
  /** sops that have passed flow control to be written */
  grpc_stream_op_buffer sopb;
  /** how strongly should we indicate closure with the next write */
  grpc_chttp2_send_closed send_closed;
} grpc_chttp2_stream_writing;

struct grpc_chttp2_stream_parsing {
  /** HTTP2 stream id for this stream, or zero if one has not been assigned */
  gpr_uint32 id;
  /** has this stream received a close */
  gpr_uint8 received_close;
  /** saw a rst_stream */
  gpr_uint8 saw_rst_stream;
  /** incoming_window has been reduced by this much during parsing */
  gpr_uint32 incoming_window_delta;
  /** window available for peer to send to us */
  gpr_uint32 incoming_window;
  /** parsing state for data frames */
  grpc_chttp2_data_parser data_parser;
  /** reason give to rst_stream */
  gpr_uint32 rst_stream_reason;
  /* amount of window given */
  gpr_uint64 outgoing_window_update;

  /** incoming metadata */
  grpc_chttp2_incoming_metadata_buffer incoming_metadata;
};

struct grpc_chttp2_stream {
  grpc_chttp2_stream_global global;
  grpc_chttp2_stream_writing writing;
  grpc_chttp2_stream_parsing parsing;

  grpc_chttp2_stream_link links[STREAM_LIST_COUNT];
  gpr_uint8 included[STREAM_LIST_COUNT];
};

/** Transport writing call flow:
    chttp2_transport.c calls grpc_chttp2_unlocking_check_writes to see if writes
   are required;
    if they are, chttp2_transport.c calls grpc_chttp2_perform_writes to do the
   writes.
    Once writes have been completed (meaning another write could potentially be
   started),
    grpc_chttp2_terminate_writing is called. This will call
   grpc_chttp2_cleanup_writing, at which
    point the write phase is complete. */

/** Someone is unlocking the transport mutex: check to see if writes
    are required, and schedule them if so */
int grpc_chttp2_unlocking_check_writes(grpc_chttp2_transport_global *global,
                                       grpc_chttp2_transport_writing *writing);
void grpc_chttp2_perform_writes(
    grpc_chttp2_transport_writing *transport_writing, grpc_endpoint *endpoint);
void grpc_chttp2_terminate_writing(
    grpc_chttp2_transport_writing *transport_writing, int success);
void grpc_chttp2_cleanup_writing(grpc_chttp2_transport_global *global,
                                 grpc_chttp2_transport_writing *writing);

void grpc_chttp2_prepare_to_read(grpc_chttp2_transport_global *global,
                                 grpc_chttp2_transport_parsing *parsing);
/** Process one slice of incoming data; return 1 if the connection is still
    viable after reading, or 0 if the connection should be torn down */
int grpc_chttp2_perform_read(grpc_chttp2_transport_parsing *transport_parsing,
                             gpr_slice slice);
void grpc_chttp2_publish_reads(grpc_chttp2_transport_global *global,
                               grpc_chttp2_transport_parsing *parsing);

/** Get a writable stream
    returns non-zero if there was a stream available */
void grpc_chttp2_list_add_writable_stream(
    grpc_chttp2_transport_global *transport_global,
    grpc_chttp2_stream_global *stream_global);
int grpc_chttp2_list_pop_writable_stream(
    grpc_chttp2_transport_global *transport_global,
    grpc_chttp2_transport_writing *transport_writing,
    grpc_chttp2_stream_global **stream_global,
    grpc_chttp2_stream_writing **stream_writing);

void grpc_chttp2_list_add_incoming_window_updated(
    grpc_chttp2_transport_global *transport_global,
    grpc_chttp2_stream_global *stream_global);
int grpc_chttp2_list_pop_incoming_window_updated(
    grpc_chttp2_transport_global *transport_global,
    grpc_chttp2_transport_parsing *transport_parsing,
    grpc_chttp2_stream_global **stream_global,
    grpc_chttp2_stream_parsing **stream_parsing);
void grpc_chttp2_list_remove_incoming_window_updated(
    grpc_chttp2_transport_global *transport_global,
    grpc_chttp2_stream_global *stream_global);

void grpc_chttp2_list_add_writing_stream(
    grpc_chttp2_transport_writing *transport_writing,
    grpc_chttp2_stream_writing *stream_writing);
int grpc_chttp2_list_have_writing_streams(
    grpc_chttp2_transport_writing *transport_writing);
int grpc_chttp2_list_pop_writing_stream(
    grpc_chttp2_transport_writing *transport_writing,
    grpc_chttp2_stream_writing **stream_writing);

void grpc_chttp2_list_add_written_stream(
    grpc_chttp2_transport_writing *transport_writing,
    grpc_chttp2_stream_writing *stream_writing);
int grpc_chttp2_list_pop_written_stream(
    grpc_chttp2_transport_global *transport_global,
    grpc_chttp2_transport_writing *transport_writing,
    grpc_chttp2_stream_global **stream_global,
    grpc_chttp2_stream_writing **stream_writing);

void grpc_chttp2_list_add_writable_window_update_stream(
    grpc_chttp2_transport_global *transport_global,
    grpc_chttp2_stream_global *stream_global);
int grpc_chttp2_list_pop_writable_window_update_stream(
    grpc_chttp2_transport_global *transport_global,
    grpc_chttp2_stream_global **stream_global);
void grpc_chttp2_list_remove_writable_window_update_stream(
    grpc_chttp2_transport_global *transport_global,
    grpc_chttp2_stream_global *stream_global);

void grpc_chttp2_list_add_parsing_seen_stream(
    grpc_chttp2_transport_parsing *transport_parsing,
    grpc_chttp2_stream_parsing *stream_parsing);
int grpc_chttp2_list_pop_parsing_seen_stream(
    grpc_chttp2_transport_global *transport_global,
    grpc_chttp2_transport_parsing *transport_parsing,
    grpc_chttp2_stream_global **stream_global,
    grpc_chttp2_stream_parsing **stream_parsing);

void grpc_chttp2_list_add_waiting_for_concurrency(
    grpc_chttp2_transport_global *transport_global,
    grpc_chttp2_stream_global *stream_global);
int grpc_chttp2_list_pop_waiting_for_concurrency(
    grpc_chttp2_transport_global *transport_global,
    grpc_chttp2_stream_global **stream_global);

void grpc_chttp2_list_add_closed_waiting_for_parsing(
    grpc_chttp2_transport_global *transport_global,
    grpc_chttp2_stream_global *stream_global);
int grpc_chttp2_list_pop_closed_waiting_for_parsing(
    grpc_chttp2_transport_global *transport_global,
    grpc_chttp2_stream_global **stream_global);

void grpc_chttp2_list_add_cancelled_waiting_for_writing(
    grpc_chttp2_transport_global *transport_global,
    grpc_chttp2_stream_global *stream_global);
int grpc_chttp2_list_pop_cancelled_waiting_for_writing(
    grpc_chttp2_transport_global *transport_global,
    grpc_chttp2_stream_global **stream_global);

void grpc_chttp2_list_add_read_write_state_changed(
    grpc_chttp2_transport_global *transport_global,
    grpc_chttp2_stream_global *stream_global);
int grpc_chttp2_list_pop_read_write_state_changed(
    grpc_chttp2_transport_global *transport_global,
    grpc_chttp2_stream_global **stream_global);

/** schedule a closure to run without the transport lock taken */
void grpc_chttp2_schedule_closure(
    grpc_chttp2_transport_global *transport_global, grpc_iomgr_closure *closure,
    int success);

grpc_chttp2_stream_parsing *grpc_chttp2_parsing_lookup_stream(
    grpc_chttp2_transport_parsing *transport_parsing, gpr_uint32 id);
grpc_chttp2_stream_parsing *grpc_chttp2_parsing_accept_stream(
    grpc_chttp2_transport_parsing *transport_parsing, gpr_uint32 id);

void grpc_chttp2_add_incoming_goaway(
    grpc_chttp2_transport_global *transport_global, gpr_uint32 goaway_error,
    gpr_slice goaway_text);

void grpc_chttp2_register_stream(grpc_chttp2_transport *t,
                                 grpc_chttp2_stream *s);
/* returns 1 if this is the last stream, 0 otherwise */
int grpc_chttp2_unregister_stream(grpc_chttp2_transport *t,
                                  grpc_chttp2_stream *s) GRPC_MUST_USE_RESULT;
int grpc_chttp2_has_streams(grpc_chttp2_transport *t);
void grpc_chttp2_for_all_streams(
    grpc_chttp2_transport_global *transport_global, void *user_data,
    void (*cb)(grpc_chttp2_transport_global *transport_global, void *user_data,
               grpc_chttp2_stream_global *stream_global));

void grpc_chttp2_parsing_become_skip_parser(
    grpc_chttp2_transport_parsing *transport_parsing);

#define GRPC_CHTTP2_CLIENT_CONNECT_STRING "PRI * HTTP/2.0\r\n\r\nSM\r\n\r\n"
#define GRPC_CHTTP2_CLIENT_CONNECT_STRLEN \
  (sizeof(GRPC_CHTTP2_CLIENT_CONNECT_STRING) - 1)

extern int grpc_http_trace;
extern int grpc_flowctl_trace;

#define GRPC_CHTTP2_IF_TRACING(stmt) \
  if (!(grpc_http_trace))            \
    ;                                \
  else                               \
  stmt

#define GRPC_CHTTP2_FLOWCTL_TRACE_STREAM(reason, transport, context, var,      \
                                         delta)                                \
  if (!(grpc_flowctl_trace)) {                                                 \
  } else {                                                                     \
    grpc_chttp2_flowctl_trace(__FILE__, __LINE__, reason, #context, #var,      \
                              transport->is_client, context->id, context->var, \
                              delta);                                          \
  }

#define GRPC_CHTTP2_FLOWCTL_TRACE_TRANSPORT(reason, context, var, delta)   \
  if (!(grpc_flowctl_trace)) {                                             \
  } else {                                                                 \
    grpc_chttp2_flowctl_trace(__FILE__, __LINE__, reason, #context, #var,  \
                              context->is_client, 0, context->var, delta); \
  }

void grpc_chttp2_flowctl_trace(const char *file, int line, const char *reason,
                               const char *context, const char *var,
                               int is_client, gpr_uint32 stream_id,
                               gpr_int64 current_value, gpr_int64 delta);

#endif<|MERGE_RESOLUTION|>--- conflicted
+++ resolved
@@ -173,11 +173,8 @@
 
   /** have we seen a goaway */
   gpr_uint8 seen_goaway;
-<<<<<<< HEAD
-=======
   /** have we sent a goaway */
   gpr_uint8 sent_goaway;
->>>>>>> e822963e
 
   /** is this transport a client? */
   gpr_uint8 is_client;
