--- conflicted
+++ resolved
@@ -84,7 +84,7 @@
   size_t bytes_read = 0;
   ssize_t err;
   do {
-    err = (int)read(fd, buf + bytes_read, read_size - bytes_read);
+    err = read(fd, buf + bytes_read, read_size - bytes_read);
     if (err < 0) {
       if (errno == EINTR) {
         continue;
@@ -133,15 +133,6 @@
     GPR_ASSERT(err == 1);
     GPR_ASSERT(pfd.revents == POLLIN);
     do {
-<<<<<<< HEAD
-      err = (int)read(fd, buf + bytes_read, read_size - bytes_read);
-    } while (err < 0 && errno == EINTR);
-    if (err < 0 && errno != EAGAIN) {
-      gpr_log(GPR_ERROR, "Read failed: %s", strerror(errno));
-      return -1;
-    }
-    bytes_read += (size_t)err;
-=======
       err2 = read(fd, buf + bytes_read, read_size - bytes_read);
     } while (err2 < 0 && errno == EINTR);
     if (err2 < 0 && errno != EAGAIN) {
@@ -149,7 +140,6 @@
       return -1;
     }
     bytes_read += (size_t) err2;
->>>>>>> d67b3563
   } while (bytes_read < read_size);
   return 0;
 }
@@ -184,19 +174,11 @@
     GPR_ASSERT(ev.data.fd == args->fds.read_fd);
     do {
       do {
-<<<<<<< HEAD
-        err = (int)read(args->fds.read_fd, buf + bytes_read,
-                        read_size - bytes_read);
-      } while (err < 0 && errno == EINTR);
-      if (errno == EAGAIN) break;
-      bytes_read += (size_t)err;
-=======
         err2 = read(args->fds.read_fd, buf + bytes_read,
 		    read_size - bytes_read);
       } while (err2 < 0 && errno == EINTR);
       if (errno == EAGAIN) break;
       bytes_read += (size_t) err2;
->>>>>>> d67b3563
       /* TODO(klempner): This should really be doing an extra call after we are
          done to ensure we see an EAGAIN */
     } while (bytes_read < read_size);
@@ -223,8 +205,8 @@
   ssize_t err;
   size_t write_size = args->msg_size;
   do {
-    err = (int)write(args->fds.write_fd, buf + bytes_written,
-                     write_size - bytes_written);
+    err = write(args->fds.write_fd, buf + bytes_written,
+                write_size - bytes_written);
     if (err < 0) {
       if (errno == EINTR) {
         continue;
@@ -318,11 +300,7 @@
 
 static double now(void) {
   gpr_timespec tv = gpr_now(GPR_CLOCK_REALTIME);
-<<<<<<< HEAD
-  return 1e9 * (double)tv.tv_sec + tv.tv_nsec;
-=======
   return 1e9 * (double)tv.tv_sec + (double)tv.tv_nsec;
->>>>>>> d67b3563
 }
 
 static void client_thread(thread_args *args) {
@@ -412,7 +390,7 @@
   }
 
   do {
-    err = (int)connect(fd, addr, (socklen_t)len);
+    err = connect(fd, addr, len);
   } while (err < 0 && errno == EINTR);
 
   if (err < 0) {
@@ -615,29 +593,13 @@
   int error = 0;
   size_t i;
   for (i = 0; i < GPR_ARRAY_SIZE(test_strategies); ++i) {
-<<<<<<< HEAD
-    test_strategy *ts = &test_strategies[i];
-=======
     test_strategy *strategy = &test_strategies[i];
->>>>>>> d67b3563
     size_t j;
     for (j = 0; j < GPR_ARRAY_SIZE(socket_types); ++j) {
       thread_args *client_args = malloc(sizeof(thread_args));
       thread_args *server_args = malloc(sizeof(thread_args));
       char *socket_type = socket_types[j];
 
-<<<<<<< HEAD
-      client_args->read_bytes = ts->read_strategy;
-      client_args->write_bytes = blocking_write_bytes;
-      client_args->setup = ts->setup;
-      client_args->msg_size = (size_t)msg_size;
-      client_args->strategy_name = ts->name;
-      server_args->read_bytes = ts->read_strategy;
-      server_args->write_bytes = blocking_write_bytes;
-      server_args->setup = ts->setup;
-      server_args->msg_size = (size_t)msg_size;
-      server_args->strategy_name = ts->name;
-=======
       client_args->read_bytes = strategy->read_strategy;
       client_args->write_bytes = blocking_write_bytes;
       client_args->setup = strategy->setup;
@@ -648,7 +610,6 @@
       server_args->setup = strategy->setup;
       server_args->msg_size = msg_size;
       server_args->strategy_name = strategy->name;
->>>>>>> d67b3563
       error = run_benchmark(socket_type, client_args, server_args);
       if (error < 0) {
         return error;
@@ -665,11 +626,7 @@
   char *read_strategy = NULL;
   char *socket_type = NULL;
   size_t i;
-<<<<<<< HEAD
-  const test_strategy *ts = NULL;
-=======
   const test_strategy *strategy = NULL;
->>>>>>> d67b3563
   int error = 0;
 
   gpr_cmdline *cmdline =
@@ -703,31 +660,14 @@
 
   for (i = 0; i < GPR_ARRAY_SIZE(test_strategies); ++i) {
     if (strcmp(test_strategies[i].name, read_strategy) == 0) {
-<<<<<<< HEAD
-      ts = &test_strategies[i];
-    }
-  }
-  if (ts == NULL) {
-=======
       strategy = &test_strategies[i];
     }
   }
   if (strategy == NULL) {
->>>>>>> d67b3563
     fprintf(stderr, "Invalid read strategy %s\n", read_strategy);
     return -1;
   }
 
-<<<<<<< HEAD
-  client_args->read_bytes = ts->read_strategy;
-  client_args->write_bytes = blocking_write_bytes;
-  client_args->setup = ts->setup;
-  client_args->msg_size = (size_t)msg_size;
-  client_args->strategy_name = read_strategy;
-  server_args->read_bytes = ts->read_strategy;
-  server_args->write_bytes = blocking_write_bytes;
-  server_args->setup = ts->setup;
-=======
   client_args->read_bytes = strategy->read_strategy;
   client_args->write_bytes = blocking_write_bytes;
   client_args->setup = strategy->setup;
@@ -736,7 +676,6 @@
   server_args->read_bytes = strategy->read_strategy;
   server_args->write_bytes = blocking_write_bytes;
   server_args->setup = strategy->setup;
->>>>>>> d67b3563
   server_args->msg_size = (size_t)msg_size;
   server_args->strategy_name = read_strategy;
 
