/*
 *
 * Copyright 2016, Google Inc.
 * All rights reserved.
 *
 * Redistribution and use in source and binary forms, with or without
 * modification, are permitted provided that the following conditions are
 * met:
 *
 *     * Redistributions of source code must retain the above copyright
 * notice, this list of conditions and the following disclaimer.
 *     * Redistributions in binary form must reproduce the above
 * copyright notice, this list of conditions and the following disclaimer
 * in the documentation and/or other materials provided with the
 * distribution.
 *     * Neither the name of Google Inc. nor the names of its
 * contributors may be used to endorse or promote products derived from
 * this software without specific prior written permission.
 *
 * THIS SOFTWARE IS PROVIDED BY THE COPYRIGHT HOLDERS AND CONTRIBUTORS
 * "AS IS" AND ANY EXPRESS OR IMPLIED WARRANTIES, INCLUDING, BUT NOT
 * LIMITED TO, THE IMPLIED WARRANTIES OF MERCHANTABILITY AND FITNESS FOR
 * A PARTICULAR PURPOSE ARE DISCLAIMED. IN NO EVENT SHALL THE COPYRIGHT
 * OWNER OR CONTRIBUTORS BE LIABLE FOR ANY DIRECT, INDIRECT, INCIDENTAL,
 * SPECIAL, EXEMPLARY, OR CONSEQUENTIAL DAMAGES (INCLUDING, BUT NOT
 * LIMITED TO, PROCUREMENT OF SUBSTITUTE GOODS OR SERVICES; LOSS OF USE,
 * DATA, OR PROFITS; OR BUSINESS INTERRUPTION) HOWEVER CAUSED AND ON ANY
 * THEORY OF LIABILITY, WHETHER IN CONTRACT, STRICT LIABILITY, OR TORT
 * (INCLUDING NEGLIGENCE OR OTHERWISE) ARISING IN ANY WAY OUT OF THE USE
 * OF THIS SOFTWARE, EVEN IF ADVISED OF THE POSSIBILITY OF SUCH DAMAGE.
 *
 */

#include "test/cpp/util/grpc_tool.h"

#include <unistd.h>
#include <fstream>
#include <iostream>
#include <memory>
#include <sstream>
#include <string>

#include <gflags/gflags.h>
#include <grpc++/channel.h>
#include <grpc++/create_channel.h>
#include <grpc++/grpc++.h>
#include <grpc++/security/credentials.h>
#include <grpc++/support/string_ref.h>
#include <grpc/grpc.h>

#include "test/cpp/util/cli_call.h"
#include "test/cpp/util/proto_file_parser.h"
#include "test/cpp/util/proto_reflection_descriptor_database.h"
#include "test/cpp/util/service_describer.h"
#include "test/cpp/util/test_config.h"

namespace grpc {
namespace testing {

DEFINE_bool(l, false, "Use a long listing format");
DEFINE_bool(remotedb, true, "Use server types to parse and format messages");
DEFINE_string(metadata, "",
              "Metadata to send to server, in the form of key1:val1:key2:val2");
DEFINE_string(proto_path, ".", "Path to look for the proto file.");
DEFINE_string(protofiles, "", "Name of the proto file.");
DEFINE_bool(binary_input, false, "Input in binary format");
DEFINE_bool(binary_output, false, "Output in binary format");
DEFINE_string(infile, "", "Input file (default is stdin)");

namespace {

class GrpcTool {
 public:
  explicit GrpcTool();
  virtual ~GrpcTool() {}

  bool Help(int argc, const char** argv, const CliCredentials& cred,
            GrpcToolOutputCallback callback);
  bool CallMethod(int argc, const char** argv, const CliCredentials& cred,
                  GrpcToolOutputCallback callback);
<<<<<<< HEAD
  bool ListServices(int argc, const char** argv, const CliCredentials& cred,
                    GrpcToolOutputCallback callback);
  // TODO(zyc): implement the following methods
  // bool PrintType(int argc, const char** argv, GrpcToolOutputCallback
=======
  bool PrintType(int argc, const char** argv, const CliCredentials& cred,
                 GrpcToolOutputCallback callback);
  // TODO(zyc): implement the following methods
  // bool ListServices(int argc, const char** argv, GrpcToolOutputCallback
>>>>>>> d53957cf
  // callback);
  // bool PrintTypeId(int argc, const char** argv, GrpcToolOutputCallback
  // callback);
  // bool ParseMessage(int argc, const char** argv, GrpcToolOutputCallback
  // callback);
  // bool ToText(int argc, const char** argv, GrpcToolOutputCallback callback);
  // bool ToBinary(int argc, const char** argv, GrpcToolOutputCallback
  // callback);

  void SetPrintCommandMode(int exit_status) {
    print_command_usage_ = true;
    usage_exit_status_ = exit_status;
  }

 private:
  void CommandUsage(const grpc::string& usage) const;
  bool print_command_usage_;
  int usage_exit_status_;
  const grpc::string cred_usage_;
};

template <typename T>
std::function<bool(GrpcTool*, int, const char**, const CliCredentials&,
                   GrpcToolOutputCallback)>
BindWith5Args(T&& func) {
  return std::bind(std::forward<T>(func), std::placeholders::_1,
                   std::placeholders::_2, std::placeholders::_3,
                   std::placeholders::_4, std::placeholders::_5);
}

template <typename T>
size_t ArraySize(T& a) {
  return ((sizeof(a) / sizeof(*(a))) /
          static_cast<size_t>(!(sizeof(a) % sizeof(*(a)))));
}

void ParseMetadataFlag(
    std::multimap<grpc::string, grpc::string>* client_metadata) {
  if (FLAGS_metadata.empty()) {
    return;
  }
  std::vector<grpc::string> fields;
  const char* delim = ":";
  size_t cur, next = -1;
  do {
    cur = next + 1;
    next = FLAGS_metadata.find_first_of(delim, cur);
    fields.push_back(FLAGS_metadata.substr(cur, next - cur));
  } while (next != grpc::string::npos);
  if (fields.size() % 2) {
    fprintf(stderr, "Failed to parse metadata flag.\n");
    exit(1);
  }
  for (size_t i = 0; i < fields.size(); i += 2) {
    client_metadata->insert(
        std::pair<grpc::string, grpc::string>(fields[i], fields[i + 1]));
  }
}

template <typename T>
void PrintMetadata(const T& m, const grpc::string& message) {
  if (m.empty()) {
    return;
  }
  fprintf(stderr, "%s\n", message.c_str());
  grpc::string pair;
  for (typename T::const_iterator iter = m.begin(); iter != m.end(); ++iter) {
    pair.clear();
    pair.append(iter->first.data(), iter->first.size());
    pair.append(" : ");
    pair.append(iter->second.data(), iter->second.size());
    fprintf(stderr, "%s\n", pair.c_str());
  }
}

struct Command {
  const char* command;
  std::function<bool(GrpcTool*, int, const char**, const CliCredentials&,
                     GrpcToolOutputCallback)>
      function;
  int min_args;
  int max_args;
};

const Command ops[] = {
    {"help", BindWith5Args(&GrpcTool::Help), 0, INT_MAX},
    {"ls", BindWith5Args(&GrpcTool::ListServices), 1, 3},
    {"list", BindWith5Args(&GrpcTool::ListServices), 1, 3},
    {"call", BindWith5Args(&GrpcTool::CallMethod), 2, 3},
    {"type", BindWith5Args(&GrpcTool::PrintType), 2, 2},
    // {"parse", BindWith5Args(&GrpcTool::ParseMessage), 2, 3},
    // {"totext", BindWith5Args(&GrpcTool::ToText), 2, 3},
    // {"tobinary", BindWith5Args(&GrpcTool::ToBinary), 2, 3},
};

void Usage(const grpc::string& msg) {
  fprintf(
      stderr,
      "%s\n"
      "  grpc_cli ls ...         ; List services\n"
      "  grpc_cli call ...       ; Call method\n"
      "  grpc_cli type ...       ; Print type\n"
      // "  grpc_cli parse ...      ; Parse message\n"
      // "  grpc_cli totext ...     ; Convert binary message to text\n"
      // "  grpc_cli tobinary ...   ; Convert text message to binary\n"
      "  grpc_cli help ...       ; Print this message, or per-command usage\n"
      "\n",
      msg.c_str());

  exit(1);
}

const Command* FindCommand(const grpc::string& name) {
  for (int i = 0; i < (int)ArraySize(ops); i++) {
    if (name == ops[i].command) {
      return &ops[i];
    }
  }
  return NULL;
}
}  // namespace

int GrpcToolMainLib(int argc, const char** argv, const CliCredentials& cred,
                    GrpcToolOutputCallback callback) {
  if (argc < 2) {
    Usage("No command specified");
  }

  grpc::string command = argv[1];
  argc -= 2;
  argv += 2;

  const Command* cmd = FindCommand(command);
  if (cmd != NULL) {
    GrpcTool grpc_tool;
    if (argc < cmd->min_args || argc > cmd->max_args) {
      // Force the command to print its usage message
      fprintf(stderr, "\nWrong number of arguments for %s\n", command.c_str());
      grpc_tool.SetPrintCommandMode(1);
      return cmd->function(&grpc_tool, -1, NULL, cred, callback);
    }
    const bool ok = cmd->function(&grpc_tool, argc, argv, cred, callback);
    return ok ? 0 : 1;
  } else {
    Usage("Invalid command '" + grpc::string(command.c_str()) + "'");
  }
  return 1;
}

GrpcTool::GrpcTool() : print_command_usage_(false), usage_exit_status_(0) {}

void GrpcTool::CommandUsage(const grpc::string& usage) const {
  if (print_command_usage_) {
    fprintf(stderr, "\n%s%s\n", usage.c_str(),
            (usage.empty() || usage[usage.size() - 1] != '\n') ? "\n" : "");
    exit(usage_exit_status_);
  }
}

bool GrpcTool::Help(int argc, const char** argv, const CliCredentials& cred,
                    GrpcToolOutputCallback callback) {
  CommandUsage(
      "Print help\n"
      "  grpc_cli help [subcommand]\n");

  if (argc == 0) {
    Usage("");
  } else {
    const Command* cmd = FindCommand(argv[0]);
    if (cmd == NULL) {
      Usage("Unknown command '" + grpc::string(argv[0]) + "'");
    }
    SetPrintCommandMode(0);
    cmd->function(this, -1, NULL, cred, callback);
  }
  return true;
}

<<<<<<< HEAD
bool GrpcTool::ListServices(int argc, const char** argv,
                            const CliCredentials& cred,
                            GrpcToolOutputCallback callback) {
  CommandUsage(
      "List services\n"
      "  grpc_cli ls <address> [<service>[/<method>]]\n"
      "    <address>                ; host:port\n"
      "    <service>                ; Exported service name\n"
      "    <method>                 ; Method name\n"
      "    --l                      ; Use a long listing format\n"
      "    --outfile                ; Output filename (defaults to stdout)\n" +
=======
bool GrpcTool::PrintType(int argc, const char** argv,
                         const CliCredentials& cred,
                         GrpcToolOutputCallback callback) {
  CommandUsage(
      "Print type\n"
      "  grpc_cli type <address> <type>\n"
      "    <address>                ; host:port\n"
      "    <type>                   ; Protocol buffer type name\n" +
>>>>>>> d53957cf
      cred.GetCredentialUsage());

  grpc::string server_address(argv[0]);
  std::shared_ptr<grpc::Channel> channel =
      grpc::CreateChannel(server_address, cred.GetCredentials());
  grpc::ProtoReflectionDescriptorDatabase desc_db(channel);
  grpc::protobuf::DescriptorPool desc_pool(&desc_db);

<<<<<<< HEAD
  std::vector<grpc::string> service_list;
  if (!desc_db.GetServices(&service_list)) {
    return false;
  }

  // If no service is specified, dump the list of services.
  grpc::string output;
  if (argc < 2) {
    // List all services, if --l is passed, then include full description,
    // otherwise include a summarized list only.
    if (FLAGS_l) {
      output = DescribeServiceList(service_list, desc_pool);
    } else {
      for (auto it = service_list.begin(); it != service_list.end(); it++) {
        auto const& service = *it;
        output.append(service);
        output.append("\n");
      }
    }
  } else {
    grpc::string service_name;
    grpc::string method_name;
    std::stringstream ss(argv[1]);

    // Remove leading slashes.
    while (ss.peek() == '/') {
      ss.get();
    }

    // Parse service and method names. Support the following patterns:
    //   Service
    //   Service Method
    //   Service.Method
    //   Service/Method
    if (argc == 3) {
      std::getline(ss, service_name, '/');
      method_name = argv[2];
    } else {
      if (std::getline(ss, service_name, '/')) {
        std::getline(ss, method_name);
      }
    }

    const grpc::protobuf::ServiceDescriptor* service =
        desc_pool.FindServiceByName(service_name);
    if (service != nullptr) {
      if (method_name.empty()) {
        output = FLAGS_l ? DescribeService(service) : SummarizeService(service);
      } else {
        method_name.insert(0, 1, '.');
        method_name.insert(0, service_name);
        const grpc::protobuf::MethodDescriptor* method =
            desc_pool.FindMethodByName(method_name);
        if (method != nullptr) {
          output = FLAGS_l ? DescribeMethod(method) : SummarizeMethod(method);
        } else {
          fprintf(stderr, "Method %s not found in service %s.\n",
                  method_name.c_str(), service_name.c_str());
          return false;
        }
      }
    } else {
      if (!method_name.empty()) {
        fprintf(stderr, "Service %s not found.\n", service_name.c_str());
        return false;
      } else {
        const grpc::protobuf::MethodDescriptor* method =
            desc_pool.FindMethodByName(service_name);
        if (method != nullptr) {
          output = FLAGS_l ? DescribeMethod(method) : SummarizeMethod(method);
        } else {
          fprintf(stderr, "Service or method %s not found.\n",
                  service_name.c_str());
          return false;
        }
      }
    }
=======
  grpc::string output;
  const grpc::protobuf::Descriptor* descriptor =
      desc_pool.FindMessageTypeByName(argv[1]);
  if (descriptor != nullptr) {
    output = descriptor->DebugString();
  } else {
    fprintf(stderr, "Type %s not found.\n", argv[1]);
    return false;
>>>>>>> d53957cf
  }
  return callback(output);
}

bool GrpcTool::CallMethod(int argc, const char** argv,
                          const CliCredentials& cred,
                          GrpcToolOutputCallback callback) {
  CommandUsage(
      "Call method\n"
      "  grpc_cli call <address> <service>[.<method>] <request>\n"
      "    <address>                ; host:port\n"
      "    <service>                ; Exported service name\n"
      "    <method>                 ; Method name\n"
      "    <request>                ; Text protobuffer (overrides infile)\n"
      "    --protofiles             ; Comma separated proto files used as a"
      " fallback when parsing request/response\n"
      "    --proto_path             ; The search path of proto files, valid"
      " only when --protofiles is given\n"
      "    --metadata               ; The metadata to be sent to the server\n"
      "    --infile                 ; Input filename (defaults to stdin)\n"
      "    --outfile                ; Output filename (defaults to stdout)\n"
      "    --binary_input           ; Input in binary format\n"
      "    --binary_output          ; Output in binary format\n" +
      cred.GetCredentialUsage());

  std::stringstream output_ss;
  grpc::string request_text;
  grpc::string server_address(argv[0]);
  grpc::string method_name(argv[1]);
  std::unique_ptr<grpc::testing::ProtoFileParser> parser;
  grpc::string serialized_request_proto;

  if (argc == 3) {
    request_text = argv[2];
    if (!FLAGS_infile.empty()) {
      fprintf(stderr, "warning: request given in argv, ignoring --infile\n");
    }
  } else {
    std::stringstream input_stream;
    if (FLAGS_infile.empty()) {
      if (isatty(STDIN_FILENO)) {
        fprintf(stderr, "reading request message from stdin...\n");
      }
      input_stream << std::cin.rdbuf();
    } else {
      std::ifstream input_file(FLAGS_infile, std::ios::in | std::ios::binary);
      input_stream << input_file.rdbuf();
      input_file.close();
    }
    request_text = input_stream.str();
  }

  std::shared_ptr<grpc::Channel> channel =
      grpc::CreateChannel(server_address, cred.GetCredentials());
  if (!FLAGS_binary_input || !FLAGS_binary_output) {
    parser.reset(
        new grpc::testing::ProtoFileParser(FLAGS_remotedb ? channel : nullptr,
                                           FLAGS_proto_path, FLAGS_protofiles));
    if (parser->HasError()) {
      return false;
    }
  }

  if (FLAGS_binary_input) {
    serialized_request_proto = request_text;
  } else {
    serialized_request_proto = parser->GetSerializedProtoFromMethod(
        method_name, request_text, true /* is_request */);
    if (parser->HasError()) {
      return false;
    }
  }
  fprintf(stderr, "connecting to %s\n", server_address.c_str());

  grpc::string serialized_response_proto;
  std::multimap<grpc::string, grpc::string> client_metadata;
  std::multimap<grpc::string_ref, grpc::string_ref> server_initial_metadata,
      server_trailing_metadata;
  ParseMetadataFlag(&client_metadata);
  PrintMetadata(client_metadata, "Sending client initial metadata:");
  grpc::Status status = grpc::testing::CliCall::Call(
      channel, parser->GetFormatedMethodName(method_name),
      serialized_request_proto, &serialized_response_proto, client_metadata,
      &server_initial_metadata, &server_trailing_metadata);
  PrintMetadata(server_initial_metadata,
                "Received initial metadata from server:");
  PrintMetadata(server_trailing_metadata,
                "Received trailing metadata from server:");
  if (status.ok()) {
    fprintf(stderr, "Rpc succeeded with OK status\n");
    if (FLAGS_binary_output) {
      output_ss << serialized_response_proto;
    } else {
      grpc::string response_text = parser->GetTextFormatFromMethod(
          method_name, serialized_response_proto, false /* is_request */);
      if (parser->HasError()) {
        return false;
      }
      output_ss << "Response: \n " << response_text << std::endl;
    }
  } else {
    fprintf(stderr, "Rpc failed with status code %d, error message: %s\n",
            status.error_code(), status.error_message().c_str());
  }

  return callback(output_ss.str());
}

}  // namespace testing
}  // namespace grpc<|MERGE_RESOLUTION|>--- conflicted
+++ resolved
@@ -78,17 +78,12 @@
             GrpcToolOutputCallback callback);
   bool CallMethod(int argc, const char** argv, const CliCredentials& cred,
                   GrpcToolOutputCallback callback);
-<<<<<<< HEAD
   bool ListServices(int argc, const char** argv, const CliCredentials& cred,
                     GrpcToolOutputCallback callback);
-  // TODO(zyc): implement the following methods
-  // bool PrintType(int argc, const char** argv, GrpcToolOutputCallback
-=======
   bool PrintType(int argc, const char** argv, const CliCredentials& cred,
                  GrpcToolOutputCallback callback);
   // TODO(zyc): implement the following methods
   // bool ListServices(int argc, const char** argv, GrpcToolOutputCallback
->>>>>>> d53957cf
   // callback);
   // bool PrintTypeId(int argc, const char** argv, GrpcToolOutputCallback
   // callback);
@@ -267,7 +262,6 @@
   return true;
 }
 
-<<<<<<< HEAD
 bool GrpcTool::ListServices(int argc, const char** argv,
                             const CliCredentials& cred,
                             GrpcToolOutputCallback callback) {
@@ -279,16 +273,6 @@
       "    <method>                 ; Method name\n"
       "    --l                      ; Use a long listing format\n"
       "    --outfile                ; Output filename (defaults to stdout)\n" +
-=======
-bool GrpcTool::PrintType(int argc, const char** argv,
-                         const CliCredentials& cred,
-                         GrpcToolOutputCallback callback) {
-  CommandUsage(
-      "Print type\n"
-      "  grpc_cli type <address> <type>\n"
-      "    <address>                ; host:port\n"
-      "    <type>                   ; Protocol buffer type name\n" +
->>>>>>> d53957cf
       cred.GetCredentialUsage());
 
   grpc::string server_address(argv[0]);
@@ -297,7 +281,6 @@
   grpc::ProtoReflectionDescriptorDatabase desc_db(channel);
   grpc::protobuf::DescriptorPool desc_pool(&desc_db);
 
-<<<<<<< HEAD
   std::vector<grpc::string> service_list;
   if (!desc_db.GetServices(&service_list)) {
     return false;
@@ -375,7 +358,26 @@
         }
       }
     }
-=======
+  }
+  return callback(output);
+}
+
+bool GrpcTool::PrintType(int argc, const char** argv,
+                         const CliCredentials& cred,
+                         GrpcToolOutputCallback callback) {
+  CommandUsage(
+      "Print type\n"
+      "  grpc_cli type <address> <type>\n"
+      "    <address>                ; host:port\n"
+      "    <type>                   ; Protocol buffer type name\n" +
+      cred.GetCredentialUsage());
+
+  grpc::string server_address(argv[0]);
+  std::shared_ptr<grpc::Channel> channel =
+      grpc::CreateChannel(server_address, cred.GetCredentials());
+  grpc::ProtoReflectionDescriptorDatabase desc_db(channel);
+  grpc::protobuf::DescriptorPool desc_pool(&desc_db);
+
   grpc::string output;
   const grpc::protobuf::Descriptor* descriptor =
       desc_pool.FindMessageTypeByName(argv[1]);
@@ -384,10 +386,10 @@
   } else {
     fprintf(stderr, "Type %s not found.\n", argv[1]);
     return false;
->>>>>>> d53957cf
   }
   return callback(output);
 }
+
 
 bool GrpcTool::CallMethod(int argc, const char** argv,
                           const CliCredentials& cred,
